<<<<<<< HEAD
use super::*;
use crate as pallet_manta_dap;
use crate::{dh::*, forfeit::*, manta_token::*, param::*, serdes::*, transfer::*};
use ark_bls12_381::Bls12_381;
use ark_crypto_primitives::{CommitmentScheme, FixedLengthCRH};
use ark_ed_on_bls12_381::Fq;
use ark_ff::ToConstraintField;
use ark_groth16::{create_random_proof, generate_random_parameters, verify_proof};
use ark_relations::r1cs::{ConstraintSynthesizer, ConstraintSystem};
use ark_serialize::{CanonicalDeserialize, CanonicalSerialize};
use data_encoding::BASE64;
use frame_support::{assert_noop, assert_ok, parameter_types};
use rand::{RngCore, SeedableRng};
use rand_chacha::ChaCha20Rng;
use sp_core::H256;
use sp_runtime::{
	testing::Header,
	traits::{BlakeTwo256, IdentityLookup},
};
use std::{fs::File, io::prelude::*};
use x25519_dalek::{PublicKey, StaticSecret};

type UncheckedExtrinsic = frame_system::mocking::MockUncheckedExtrinsic<Test>;
type Block = frame_system::mocking::MockBlock<Test>;

// Configure a mock runtime to test the pallet.
frame_support::construct_runtime!(
	pub enum Test where
		Block = Block,
		NodeBlock = Block,
		UncheckedExtrinsic = UncheckedExtrinsic,
	{
		System: frame_system::{Module, Call, Config, Storage, Event<T>},
		MantaModule: pallet_manta_dap::{Module, Call, Storage, Event<T>},
	}
);
type BlockNumber = u64;

parameter_types! {
	pub const BlockHashCount: BlockNumber = 250;
	pub const SS58Prefix: u8 = 42;
}

impl frame_system::Config for Test {
	type BaseCallFilter = ();
	type Origin = Origin;
	type Index = u64;
	type Call = Call;
	type BlockNumber = u64;
	type Hash = H256;
	type Hashing = BlakeTwo256;
	type AccountId = u64;
	type Lookup = IdentityLookup<Self::AccountId>;
	type Header = Header;
	type Event = ();
	type BlockHashCount = BlockHashCount;
	type DbWeight = ();
	type Version = ();
	type AccountData = ();
	type OnNewAccount = ();
	type OnKilledAccount = ();
	type SystemWeightInfo = ();
	type PalletInfo = PalletInfo;
	type BlockWeights = ();
	type BlockLength = ();
	type SS58Prefix = SS58Prefix;
}

impl Config for Test {
	type Event = ();
}
type Assets = Module<Test>;

fn new_test_ext() -> sp_io::TestExternalities {
	frame_system::GenesisConfig::default()
		.build_storage::<Test>()
		.unwrap()
		.into()
}

#[test]
fn test_constants_should_work() {
	new_test_ext().execute_with(|| {
		assert_ok!(Assets::init(Origin::signed(1), 100));
		assert_eq!(Assets::balance(1), 100);
		let hash_param = hash_param_deserialize(HASHPARAMBYTES.as_ref());
		let commit_param = commit_param_deserialize(COMPARAMBYTES.as_ref());
		let hash_param_checksum_local = hash_param_checksum(&hash_param);
		let commit_param_checksum_local = commit_param_checksum(&commit_param);
		let hash_param_checksum = HashParamChecksum::get();
		let commit_param_checksum = CommitParamChecksum::get();
		assert_eq!(hash_param_checksum, hash_param_checksum_local);
		assert_eq!(commit_param_checksum, commit_param_checksum_local);
	});
}

#[test]
fn test_mint_hardcode_should_work() {
	new_test_ext().execute_with(|| {
		assert_ok!(Assets::init(Origin::signed(1), 1000));
		assert_eq!(Assets::balance(1), 1000);
		assert_eq!(PoolBalance::get(), 0);

		// those are parameters for coin_1 in coin.json
		let mut k_bytes = [0u8; 32];
		let k_vec = BASE64
			.decode(b"+tMTpSikpdACxuDGZTl5pxwT7tpYcX/DFKJRZ1oLfqc=")
			.unwrap();
		k_bytes.copy_from_slice(k_vec[0..32].as_ref());

		let mut s_bytes = [0u8; 32];
		let s_vec = BASE64
			.decode(b"xsPXqMXA1SKMOehtsgVWV8xw9Mj0rh3O8Yt1ZHJzaQ4=")
			.unwrap();
		s_bytes.copy_from_slice(s_vec[0..32].as_ref());

		let mut cm_bytes = [0u8; 32];
		let cm_vec = BASE64
			.decode(b"XzoWOzhp6rXjQ/HDEN6jSLsLs64hKXWUNuFVtCUq0AA=")
			.unwrap();
		cm_bytes.copy_from_slice(cm_vec[0..32].as_ref());

		let coin = MantaCoin {
			cm_bytes: cm_bytes.clone(),
		};

		assert_ok!(Assets::mint(
			Origin::signed(1),
			10,
			k_bytes,
			s_bytes,
			cm_bytes
		));

		assert_eq!(TotalSupply::get(), 1000);
		assert_eq!(PoolBalance::get(), 10);
		let coin_list = CoinList::get();
		assert_eq!(coin_list.len(), 1);
		assert_eq!(coin_list[0], coin);

		// those are parameters for coin_2 in coin.json
		let mut k_bytes = [0u8; 32];
		let k_vec = BASE64
			.decode(b"CutG9BBbkJMpBkbYTVX37HWunGcxHyy8+Eb1xRT9eVM=")
			.unwrap();
		k_bytes.copy_from_slice(k_vec[0..32].as_ref());

		let mut s_bytes = [0u8; 32];
		let s_vec = BASE64
			.decode(b"/KTVGbHHU8UVHLS6h54470DtjwF6MHvBkG2bKxpyBQc=")
			.unwrap();
		s_bytes.copy_from_slice(s_vec[0..32].as_ref());

		let mut cm_bytes = [0u8; 32];
		let cm_vec = BASE64
			.decode(b"3Oye4AqhzdysdWdCzMcoImTnYNGd21OmF8ztph4dRqI=")
			.unwrap();
		cm_bytes.copy_from_slice(cm_vec[0..32].as_ref());

		let coin = MantaCoin {
			cm_bytes: cm_bytes.clone(),
		};

		assert_ok!(Assets::mint(
			Origin::signed(1),
			100,
			k_bytes,
			s_bytes,
			cm_bytes
		));

		assert_eq!(TotalSupply::get(), 1000);
		assert_eq!(PoolBalance::get(), 110);
		let coin_list = CoinList::get();
		assert_eq!(coin_list.len(), 2);
		assert_eq!(coin_list[1], coin);

		let sn_list = SNList::get();
		assert_eq!(sn_list.len(), 0);
	});
}

#[test]
fn test_mint_should_work() {
	new_test_ext().execute_with(|| {
		assert_ok!(Assets::init(Origin::signed(1), 1000));
		assert_eq!(Assets::balance(1), 1000);
		assert_eq!(PoolBalance::get(), 0);
		let commit_param = commit_param_deserialize(COMPARAMBYTES.as_ref());
		let mut rng = ChaCha20Rng::from_seed([3u8; 32]);
		let mut sk = [0u8; 32];
		rng.fill_bytes(&mut sk);
		let (coin, pub_info, _priv_info) = make_coin(&commit_param, sk, 10, &mut rng);
		assert_ok!(Assets::mint(
			Origin::signed(1),
			10,
			pub_info.k,
			pub_info.s,
			coin.cm_bytes
		));

		assert_eq!(TotalSupply::get(), 1000);
		assert_eq!(PoolBalance::get(), 10);
		let coin_list = CoinList::get();
		assert_eq!(coin_list.len(), 1);
		assert_eq!(coin_list[0], coin);
		let sn_list = SNList::get();
		assert_eq!(sn_list.len(), 0);
	});
}

#[test]
fn test_transfer_hardcode_should_work() {
	new_test_ext().execute_with(|| {
        assert_ok!(Assets::init(Origin::signed(1), 1000));
        assert_eq!(Assets::balance(1), 1000);
        assert_eq!(PoolBalance::get(), 0);

        // hardcoded sender
        // those are parameters for coin_1 in coin.json
        let  mut old_k_bytes = [0u8;32];
        let old_k_vec = BASE64
            .decode(b"+tMTpSikpdACxuDGZTl5pxwT7tpYcX/DFKJRZ1oLfqc=")
            .unwrap();
        old_k_bytes.copy_from_slice(&old_k_vec[0..32].as_ref());

        let mut old_s_bytes = [0u8; 32];
        let old_s_vec = BASE64
            .decode(b"xsPXqMXA1SKMOehtsgVWV8xw9Mj0rh3O8Yt1ZHJzaQ4=")
            .unwrap();
        old_s_bytes.copy_from_slice(old_s_vec[0..32].as_ref());

        let mut old_cm_bytes = [0u8; 32];
        let old_cm_vec = BASE64
            .decode(b"XzoWOzhp6rXjQ/HDEN6jSLsLs64hKXWUNuFVtCUq0AA=")
            .unwrap();
        old_cm_bytes.copy_from_slice(&old_cm_vec[0..32].as_ref());

        let mut old_sn_bytes = [0u8; 32];
        let old_sn_vec = BASE64
            .decode(b"jqhzAPanABquT0CpMC2aFt2ze8+UqMUcUG6PZBmqFqE=")
            .unwrap();
        old_sn_bytes.copy_from_slice(&old_sn_vec[0..32].as_ref());

        let sender = MantaCoin {
            cm_bytes: old_cm_bytes.clone(),
        };

        // mint the sender coin
        assert_ok!(Assets::mint(
            Origin::signed(1),
            10,
            old_k_bytes,
            old_s_bytes,
            old_cm_bytes
        ));

        // check that minting is successful
        assert_eq!(PoolBalance::get(), 10);
        let coin_list = CoinList::get();
        assert_eq!(coin_list.len(), 1);
        assert_eq!(coin_list[0], sender);
        let sn_list = SNList::get();
        assert_eq!(sn_list.len(), 0);

        // hardcoded receiver
        // those are parameters for coin_3 in coin.json
        let  mut new_k_bytes = [0u8;32];
        let new_k_vec = BASE64
            .decode(b"2HbWGQCLOfxuA4jOiDftBRSbjjAs/a0vjrq/H4p6QBI=")
            .unwrap();
        new_k_bytes.copy_from_slice(&new_k_vec[0..32].as_ref());

        let mut new_cm_bytes = [0u8; 32];
        let new_cm_vec = BASE64
            .decode(b"1zuOv92V7e1qX1bP7+QNsV+gW5E3xUsghte/lZ7h5pg=")
            .unwrap();
        new_cm_bytes.copy_from_slice(new_cm_vec[0..32].as_ref());
        let receiver = MantaCoin{
            cm_bytes: new_cm_bytes,
        };

        // hardcoded proof
        let mut proof_bytes = [0u8; 192];
        let proof_vec = BASE64
            .decode(b"Dhs0fgdEpE1SfBGIn5HpD22YvzPZKsLKMBPwT9QRe/BcuqnQuyr0oUHb7lNS/WoIPD/H348KI+e6eMcNa2nYLN5AqH/ZmXz7p2nrwUsHJVOYnFDuH2zEAcZi0hTPTN0HEiiXtYEBmUSt52xDehRSw/yCXY6AFvlQzXvMWdXq2SF2zRh93Rs9pQyO/3e7QLyMffIMeeAbx580PsJJELPrSB9x+a99l/4z8NW0YlBUwzt90uFL1bnEcp+B1gxXjpAD")
            .unwrap();
        proof_bytes.copy_from_slice(proof_vec[0..192].as_ref());

        // hardcoded keys and ciphertext
        let mut cipher_bytes = [0u8; 16];
        let cipher_vec =  BASE64
            .decode(b"UkNssYxe5HUjSzlz5JE1pQ==")
            .unwrap();
        cipher_bytes.copy_from_slice(cipher_vec[0..16].as_ref());

        let mut sender_pk_bytes = [0u8; 32];
        let sender_pk_vec =  BASE64
            .decode(b"YNwLbvb27Rb0aKptzSNEvBToYvW9IlbjVvROHfD2NAQ=")
            .unwrap();
        sender_pk_bytes.copy_from_slice(sender_pk_vec[0..32].as_ref());

        let mut receiver_sk_bytes = [0u8; 32];
        let receiver_sk_vec =  BASE64
            .decode(b"uPo5YiD6wGRiHbIXH6WmHuwjYS+mNSkCspDngkHHJ2c=")
            .unwrap();
        receiver_sk_bytes.copy_from_slice(receiver_sk_vec[0..32].as_ref());


        // hardcoded merkle root
        let mut root_bytes = [0u8; 32];
        let root_vec = BASE64
            .decode(b"q5VhDl/WxjeemZ/2ivGmiuOTFMEazcqEFk5ESISngso=")
            .unwrap();
        root_bytes.copy_from_slice(root_vec[0..32].as_ref());

        // make the transfer
        assert_ok!(Assets::manta_transfer(
            Origin::signed(1),
            root_bytes,
            old_sn_bytes,
            old_k_bytes,
            new_k_bytes,
            new_cm_bytes,
            cipher_bytes,
            proof_bytes,
        ));

        // check the resulting status of the ledger storage
        assert_eq!(TotalSupply::get(), 1000);
        assert_eq!(PoolBalance::get(), 10);
        let coin_list = CoinList::get();
        assert_eq!(coin_list.len(), 2);
        assert_eq!(coin_list[0], sender);
        assert_eq!(coin_list[1], receiver);
        let sn_list = SNList::get();
        assert_eq!(sn_list.len(), 1);
        assert_eq!(sn_list[0], old_sn_bytes);

        let enc_value_list = EncValueList::get();
        assert_eq!(enc_value_list.len(), 1);
        assert_eq!(enc_value_list[0], cipher_bytes);
        assert_eq!(
            dh::manta_dh_dec(&cipher_bytes, &sender_pk_bytes, &receiver_sk_bytes),
            10
        );

        // todo: check the ledger state is correctly updated
    });
}

// #[ignore]
#[test]
fn test_transfer_should_work() {
	new_test_ext().execute_with(|| {
		// setup
		assert_ok!(Assets::init(Origin::signed(1), 100000));
		assert_eq!(Assets::balance(1), 100000);
		assert_eq!(PoolBalance::get(), 0);

		let hash_param = hash_param_deserialize(HASHPARAMBYTES.as_ref());
		let commit_param = commit_param_deserialize(COMPARAMBYTES.as_ref());

		let mut rng = ChaCha20Rng::from_seed([3u8; 32]);
		let mut pool = 0;
		let size = 10usize;

		// sender tokens
		let mut senders = Vec::new();
		for i in 0usize..size {
			// build a sender token
			let mut sk = [0u8; 32];
			let token_value = 10 + i as u64;
			rng.fill_bytes(&mut sk);
			let (sender, sender_pub_info, sender_priv_info) =
				make_coin(&commit_param, sk, token_value, &mut rng);
			senders.push((sender, sender_pub_info, sender_priv_info));

			// mint a sender token
			assert_ok!(Assets::mint(
				Origin::signed(1),
				token_value,
				senders[i].1.k,
				senders[i].1.s,
				senders[i].0.cm_bytes
			));

			pool += token_value;

			// sanity checks
			assert_eq!(PoolBalance::get(), pool);
			let coin_list = CoinList::get();
			assert_eq!(coin_list.len(), i + 1);
			assert_eq!(coin_list[i], senders[i].0);
			let sn_list = SNList::get();
			assert_eq!(sn_list.len(), 0);
		}

		// build receivers
		let mut receivers = Vec::new();
		for i in 0usize..size {
			// build a receiver token
			let mut sk = [0u8; 32];
			rng.fill_bytes(&mut sk);
			let (receiver, receiver_pub_info, receiver_priv_info) =
				make_coin(&commit_param, sk, 10 + i as u64, &mut rng);
			receivers.push((receiver, receiver_pub_info, receiver_priv_info));
		}

		// build ZKP circuit
		let mut file = File::open("transfer_pk.bin").unwrap();
		let mut transfer_key_bytes: Vec<u8> = vec![];
		file.read_to_end(&mut transfer_key_bytes).unwrap();
		let pk = Groth16PK::deserialize_uncompressed(transfer_key_bytes.as_ref()).unwrap();

		// generate and verify transactions
		for i in 0usize..size {
			let coin_list = CoinList::get();
			let root = LedgerState::get();
			let list = coin_list.iter().map(|x| x.cm_bytes).collect();
			// generate ZKP
			let circuit = TransferCircuit {
				commit_param: commit_param.clone(),
				hash_param: hash_param.clone(),
				sender_coin: senders[i].0.clone(),
				sender_pub_info: senders[i].1.clone(),
				sender_priv_info: senders[i].2.clone(),
				receiver_coin: receivers[i].0.clone(),
				receiver_pub_info: receivers[i].1.clone(),
				list,
			};

			let sanity_cs = ConstraintSystem::<Fq>::new_ref();
			circuit
				.clone()
				.generate_constraints(sanity_cs.clone())
				.unwrap();
			assert!(sanity_cs.is_satisfied().unwrap());

			let proof = create_random_proof(circuit, &pk, &mut rng).unwrap();
			let vk_bytes = TransferZKPKey::get();
			let vk = Groth16VK::deserialize(vk_bytes.as_ref()).unwrap();
			assert_eq!(pk.vk, vk);

			let mut proof_bytes = [0u8; 192];
			proof.serialize(proof_bytes.as_mut()).unwrap();

			// make the transfer
			let receiver_sk = StaticSecret::new(&mut rng);
			let receiver_pk = PublicKey::from(&receiver_sk);
			let receiver_pk_bytes = receiver_pk.to_bytes();
			let receiver_sk_bytes = receiver_sk.to_bytes();
			let (sender_pk_bytes, cipher) =
				manta_dh_enc(&receiver_pk_bytes, 10 + i as u64, &mut rng);

			assert_ok!(Assets::manta_transfer(
				Origin::signed(1),
				root,
				senders[i].2.sn,
				senders[i].1.k,
				receivers[i].1.k,
				receivers[i].0.cm_bytes,
				cipher,
				proof_bytes,
			));

			// check the resulting status of the ledger storage
			assert_eq!(TotalSupply::get(), 100000);
			assert_eq!(PoolBalance::get(), pool);
			let coin_list = CoinList::get();
			assert_eq!(coin_list.len(), size + 1 + i);
			assert_eq!(coin_list[i], senders[i].0);
			assert_eq!(coin_list[size + i], receivers[i].0);
			let sn_list = SNList::get();
			assert_eq!(sn_list.len(), i + 1);
			assert_eq!(sn_list[i], senders[i].2.sn);
			let enc_value_list = EncValueList::get();
			assert_eq!(enc_value_list.len(), i + 1);
			assert_eq!(enc_value_list[i], cipher);
			assert_eq!(
				manta_dh_dec(&cipher, &sender_pk_bytes, &receiver_sk_bytes),
				10 + i as u64
			);
		}
	});
}

#[test]
fn test_forfeit_hardcode_should_work() {
	new_test_ext().execute_with(|| {
        assert_ok!(Assets::init(Origin::signed(1), 1000));
        assert_eq!(Assets::balance(1), 1000);
        assert_eq!(PoolBalance::get(), 0);


        // hardcoded coin_1
        // those are parameters for coin_1 in coin.json
        let  mut old_k_bytes = [0u8;32];
        let old_k_vec = BASE64
            .decode(b"+tMTpSikpdACxuDGZTl5pxwT7tpYcX/DFKJRZ1oLfqc=")
            .unwrap();
        old_k_bytes.copy_from_slice(&old_k_vec[0..32].as_ref());

        let mut old_s_bytes = [0u8; 32];
        let old_s_vec = BASE64
            .decode(b"xsPXqMXA1SKMOehtsgVWV8xw9Mj0rh3O8Yt1ZHJzaQ4=")
            .unwrap();
        old_s_bytes.copy_from_slice(old_s_vec[0..32].as_ref());

        let mut old_cm_bytes = [0u8; 32];
        let old_cm_vec = BASE64
            .decode(b"XzoWOzhp6rXjQ/HDEN6jSLsLs64hKXWUNuFVtCUq0AA=")
            .unwrap();
        old_cm_bytes.copy_from_slice(&old_cm_vec[0..32].as_ref());

        let mut old_sn_bytes = [0u8; 32];
        let old_sn_vec = BASE64
            .decode(b"jqhzAPanABquT0CpMC2aFt2ze8+UqMUcUG6PZBmqFqE=")
            .unwrap();
        old_sn_bytes.copy_from_slice(&old_sn_vec[0..32].as_ref());

        let sender = MantaCoin {
            cm_bytes: old_cm_bytes.clone(),
        };

        // mint the sender coin
        assert_ok!(Assets::mint(
            Origin::signed(1),
            10,
            old_k_bytes,
            old_s_bytes,
            old_cm_bytes
        ));

        // check that minting is successful
        assert_eq!(PoolBalance::get(), 10);
        let coin_list = CoinList::get();
        assert_eq!(coin_list.len(), 1);
        assert_eq!(coin_list[0], sender);
        let sn_list = SNList::get();
        assert_eq!(sn_list.len(), 0);


        // hardcoded coin_2
        // those are parameters for coin_2 in coin.json
        let  mut old_k_bytes = [0u8;32];
        let old_k_vec = BASE64
            .decode(b"CutG9BBbkJMpBkbYTVX37HWunGcxHyy8+Eb1xRT9eVM=")
            .unwrap();
        old_k_bytes.copy_from_slice(&old_k_vec[0..32].as_ref());

        let mut old_s_bytes = [0u8; 32];
        let old_s_vec = BASE64
            .decode(b"/KTVGbHHU8UVHLS6h54470DtjwF6MHvBkG2bKxpyBQc=")
            .unwrap();
        old_s_bytes.copy_from_slice(old_s_vec[0..32].as_ref());

        let mut old_cm_bytes = [0u8; 32];
        let old_cm_vec = BASE64
            .decode(b"3Oye4AqhzdysdWdCzMcoImTnYNGd21OmF8ztph4dRqI=")
            .unwrap();
        old_cm_bytes.copy_from_slice(&old_cm_vec[0..32].as_ref());

        let mut old_sn_bytes = [0u8; 32];
        let old_sn_vec = BASE64
            .decode(b"EdHWc+HAgRWlcJrK8dlVnewSCTwEDPZFa8iYKxoRdOY=")
            .unwrap();
        old_sn_bytes.copy_from_slice(&old_sn_vec[0..32].as_ref());

        let sender = MantaCoin {
            cm_bytes: old_cm_bytes.clone(),
        };

        // mint the sender coin
        assert_ok!(Assets::mint(
            Origin::signed(1),
            100,
            old_k_bytes,
            old_s_bytes,
            old_cm_bytes
        ));

        // check that minting is successful
        assert_eq!(PoolBalance::get(), 110);
        let coin_list = CoinList::get();
        assert_eq!(coin_list.len(), 2);
        assert_eq!(coin_list[1], sender);
        let sn_list = SNList::get();
        assert_eq!(sn_list.len(), 0);


        // hardcoded proof
        let mut proof_bytes = [0u8; 192];
        let proof_vec = BASE64
            .decode(b"nqY+V9/nzzF3A72jXj4Cm1Vn2mfWMbcBWqxppSO/gZ80XkIZRE9ljE4nTP0SBBYP+Ofkq14ZCiu/cLgJpuR33cMcxnNxB65A6CDFw3ZrTkTm2kjfTuH7Co2dsuQHXNYP2+f2H7yf613LjQbpQvJLMGFa781KYNyvvU1ApT4Gzwh3guO3KPij0l8jFGCDq4wTUavvaJlLGOMoTdKXCkR24Iik9+DpBDvvLHJUSrgROPSBCg61PJhQTkYqSIAtT4YG")
            .unwrap();
        proof_bytes.copy_from_slice(proof_vec[0..192].as_ref());

        // hardcoded merkle root
        let mut root_bytes = [0u8; 32];
        let root_vec = BASE64
            .decode(b"QDWIJvSmMmIS1incXpqZA+oZKOuvP42PNVyLKWC0gGQ=")
            .unwrap();
        root_bytes.copy_from_slice(root_vec[0..32].as_ref());

        // make the transfer
        assert_ok!(Assets::forfeit(
            Origin::signed(1),
            100,
            root_bytes,
            old_sn_bytes,
            old_k_bytes,
            proof_bytes,
        ));

        // check the resulting status of the ledger storage
        assert_eq!(TotalSupply::get(), 1000);
        assert_eq!(PoolBalance::get(), 10);
        let coin_list = CoinList::get();
        assert_eq!(coin_list.len(), 2);
        let sn_list = SNList::get();
        assert_eq!(sn_list.len(), 1);
        assert_eq!(sn_list[0], old_sn_bytes);

    });
}

/// this is a local test on zero knowledge proof generation and verifications
#[test]
fn test_forfeit_zkp_local() {
	let hash_param = hash_param_deserialize(HASHPARAMBYTES.as_ref());
	let commit_param = commit_param_deserialize(COMPARAMBYTES.as_ref());

	let mut rng = ChaCha20Rng::from_seed([3u8; 32]);

	// sender
	let value = 100;
	let mut sk = [0u8; 32];
	rng.fill_bytes(&mut sk);
	let (sender, sender_pub_info, sender_priv_info) = make_coin(&commit_param, sk, value, &mut rng);

	// list of commitment
	let mut list = vec![sender.cm_bytes.clone()];
	for _e in 1..24 {
		let mut cm_rand = [0u8; 32];
		rng.fill_bytes(&mut cm_rand);
		list.push(cm_rand);
	}
	let tree = LedgerMerkleTree::new(hash_param.clone(), &list).unwrap();
	let merkle_root = tree.root();

	let circuit = ForfeitCircuit {
		commit_param: commit_param.clone(),
		hash_param: hash_param.clone(),
		sender_coin: sender.clone(),
		sender_pub_info: sender_pub_info.clone(),
		sender_priv_info: sender_priv_info.clone(),
		value,
		list: list.clone(),
	};

	let sanity_cs = ConstraintSystem::<Fq>::new_ref();
	circuit
		.clone()
		.generate_constraints(sanity_cs.clone())
		.unwrap();
	assert!(sanity_cs.is_satisfied().unwrap());

	let pk = generate_random_parameters::<Bls12_381, _, _>(circuit.clone(), &mut rng).unwrap();
	let proof = create_random_proof(circuit, &pk, &mut rng).unwrap();
	let pvk = Groth16PVK::from(pk.vk.clone());

	let k_old = MantaCoinCommitmentOutput::deserialize(sender_pub_info.k.as_ref()).unwrap();

	// format the input to the verification
	let mut inputs = [k_old.x, k_old.y].to_vec();
	let sn: Vec<Fq> =
		ToConstraintField::<Fq>::to_field_elements(sender_priv_info.sn.as_ref()).unwrap();
	let mr: Vec<Fq> = ToConstraintField::<Fq>::to_field_elements(&merkle_root).unwrap();
	let value_fq = Fq::from(value);
	inputs = [
		inputs[..].as_ref(),
		sn.as_ref(),
		mr.as_ref(),
		[value_fq].as_ref(),
	]
	.concat();

	assert!(verify_proof(&pvk, &proof, &inputs[..]).unwrap());
}

// #[ignore]
#[test]
fn test_forfeit_should_work() {
	new_test_ext().execute_with(|| {
		// setup
		assert_ok!(Assets::init(Origin::signed(1), 100000));
		assert_eq!(Assets::balance(1), 100000);
		assert_eq!(PoolBalance::get(), 0);

		let hash_param = hash_param_deserialize(HASHPARAMBYTES.as_ref());
		let commit_param = commit_param_deserialize(COMPARAMBYTES.as_ref());

		let mut rng = ChaCha20Rng::from_seed([3u8; 32]);
		let mut pool = 0;
		let size = 10usize;

		// sender tokens
		let mut senders = Vec::new();
		for i in 0usize..size {
			// build a sender token
			let mut sk = [0u8; 32];
			let token_value = 10 + i as u64;
			rng.fill_bytes(&mut sk);
			let (sender, sender_pub_info, sender_priv_info) =
				make_coin(&commit_param, sk, token_value, &mut rng);
			senders.push((sender, sender_pub_info, sender_priv_info));

			// mint a sender token
			assert_ok!(Assets::mint(
				Origin::signed(1),
				token_value,
				senders[i].1.k,
				senders[i].1.s,
				senders[i].0.cm_bytes
			));

			pool += token_value;

			// sanity checks
			assert_eq!(PoolBalance::get(), pool);
			let coin_list = CoinList::get();
			assert_eq!(coin_list.len(), i + 1);
			assert_eq!(coin_list[i], senders[i].0);
			let sn_list = SNList::get();
			assert_eq!(sn_list.len(), 0);
		}

		// build ZKP circuit
		let mut file = File::open("forfeit_pk.bin").unwrap();
		let mut forfeit_pk_bytes: Vec<u8> = vec![];
		file.read_to_end(&mut forfeit_pk_bytes).unwrap();
		let pk = Groth16PK::deserialize_uncompressed(forfeit_pk_bytes.as_ref()).unwrap();

		// generate and verify transactions
		let coin_list = CoinList::get();
		let root = LedgerState::get();
		let list: Vec<[u8; 32]> = coin_list.iter().map(|x| x.cm_bytes).collect();

		for i in 0usize..size {
			let token_value = 10 + i as u64;
			// generate ZKP
			let circuit = ForfeitCircuit {
				commit_param: commit_param.clone(),
				hash_param: hash_param.clone(),
				sender_coin: senders[i].0.clone(),
				sender_pub_info: senders[i].1.clone(),
				sender_priv_info: senders[i].2.clone(),
				value: token_value,
				list: list.clone(),
			};

			let sanity_cs = ConstraintSystem::<Fq>::new_ref();
			circuit
				.clone()
				.generate_constraints(sanity_cs.clone())
				.unwrap();
			assert!(sanity_cs.is_satisfied().unwrap());

			let proof = create_random_proof(circuit, &pk, &mut rng).unwrap();
			let vk_bytes = ForfeitZKPKey::get();
			let vk = Groth16VK::deserialize(vk_bytes.as_ref()).unwrap();
			assert_eq!(pk.vk, vk);

			let mut proof_bytes = [0u8; 192];
			proof.serialize(proof_bytes.as_mut()).unwrap();

			// make the forfeit
			assert_ok!(Assets::forfeit(
				Origin::signed(1),
				token_value,
				root,
				senders[i].2.sn,
				senders[i].1.k,
				proof_bytes,
			));

			// check the resulting status of the ledger storage
			assert_eq!(TotalSupply::get(), 100000);
			pool -= token_value;
			assert_eq!(PoolBalance::get(), pool);

			let sn_list = SNList::get();
			assert_eq!(sn_list.len(), i + 1);
			assert_eq!(sn_list[i], senders[i].2.sn);
		}
		let coin_list = CoinList::get();
		assert_eq!(coin_list.len(), size);
		let enc_value_list = EncValueList::get();
		assert_eq!(enc_value_list.len(), 0);
	});
}

#[test]
fn issuing_asset_units_to_issuer_should_work() {
	new_test_ext().execute_with(|| {
		assert_ok!(Assets::init(Origin::signed(1), 100));
		assert_eq!(Assets::balance(1), 100);
	});
}

#[test]
fn querying_total_supply_should_work() {
	new_test_ext().execute_with(|| {
		assert_ok!(Assets::init(Origin::signed(1), 100));
		assert_eq!(Assets::balance(1), 100);
		assert_ok!(Assets::transfer(Origin::signed(1), 2, 50));
		assert_eq!(Assets::balance(1), 50);
		assert_eq!(Assets::balance(2), 50);
		assert_ok!(Assets::transfer(Origin::signed(2), 3, 31));
		assert_eq!(Assets::balance(1), 50);
		assert_eq!(Assets::balance(2), 19);
		assert_eq!(Assets::balance(3), 31);
		assert_eq!(Assets::total_supply(), 100);
	});
}

#[test]
fn transferring_amount_above_available_balance_should_work() {
	new_test_ext().execute_with(|| {
		assert_ok!(Assets::init(Origin::signed(1), 100));
		assert_eq!(Assets::balance(1), 100);
		assert_ok!(Assets::transfer(Origin::signed(1), 2, 50));
		assert_eq!(Assets::balance(1), 50);
		assert_eq!(Assets::balance(2), 50);
	});
}

#[test]
fn transferring_amount_more_than_available_balance_should_not_work() {
	new_test_ext().execute_with(|| {
		assert_ok!(Assets::init(Origin::signed(1), 100));
		assert_eq!(Assets::balance(1), 100);
		assert_ok!(Assets::transfer(Origin::signed(1), 2, 50));
		assert_eq!(Assets::balance(1), 50);
		assert_eq!(Assets::balance(2), 50);
		assert_noop!(
			Assets::transfer(Origin::signed(1), 1, 60),
			Error::<Test>::BalanceLow
		);
	});
}

#[test]
fn transferring_less_than_one_unit_should_not_work() {
	new_test_ext().execute_with(|| {
		assert_ok!(Assets::init(Origin::signed(1), 100));
		assert_eq!(Assets::balance(1), 100);
		assert_noop!(
			Assets::transfer(Origin::signed(1), 2, 0),
			Error::<Test>::AmountZero
		);
	});
}

#[test]
fn transferring_more_units_than_total_supply_should_not_work() {
	new_test_ext().execute_with(|| {
		assert_ok!(Assets::init(Origin::signed(1), 100));
		assert_eq!(Assets::balance(1), 100);
		assert_noop!(
			Assets::transfer(Origin::signed(1), 2, 101),
			Error::<Test>::BalanceLow
		);
	});
}

#[test]
fn destroying_asset_balance_with_positive_balance_should_work() {
	new_test_ext().execute_with(|| {
		assert_ok!(Assets::init(Origin::signed(1), 100));
		assert_eq!(Assets::balance(1), 100);
	});
}

#[test]
fn cannot_init_twice() {
	new_test_ext().execute_with(|| {
		assert_ok!(Assets::init(Origin::signed(1), 100));
		assert_noop!(
			Assets::init(Origin::signed(1), 100),
			Error::<Test>::AlreadyInitialized
		);
	});
}

/// this is a local test on zero knowledge proof generation and verifications
#[test]
fn test_transfer_zkp_local() {
	let hash_param = hash_param_deserialize(HASHPARAMBYTES.as_ref());
	let commit_param = commit_param_deserialize(COMPARAMBYTES.as_ref());

	let mut rng = ChaCha20Rng::from_seed([3u8; 32]);

	// sender
	let mut sk = [0u8; 32];
	rng.fill_bytes(&mut sk);
	let (sender, sender_pub_info, sender_priv_info) = make_coin(&commit_param, sk, 100, &mut rng);

	// receiver
	let mut sk = [0u8; 32];
	rng.fill_bytes(&mut sk);
	let (receiver, receiver_pub_info, _receiver_priv_info) =
		make_coin(&commit_param, sk, 100, &mut rng);

	// list of commitment
	let mut list = vec![sender.cm_bytes.clone()];
	for _e in 1..24 {
		let mut cm_rand = [0u8; 32];
		rng.fill_bytes(&mut cm_rand);
		list.push(cm_rand);
	}
	let tree = LedgerMerkleTree::new(hash_param.clone(), &list).unwrap();
	let merkle_root = tree.root();

	let circuit = TransferCircuit {
		commit_param: commit_param.clone(),
		hash_param: hash_param.clone(),
		sender_coin: sender.clone(),
		sender_pub_info: sender_pub_info.clone(),
		sender_priv_info: sender_priv_info.clone(),
		receiver_coin: receiver.clone(),
		receiver_pub_info: receiver_pub_info.clone(),
		list: list.clone(),
	};

	let sanity_cs = ConstraintSystem::<Fq>::new_ref();
	circuit
		.clone()
		.generate_constraints(sanity_cs.clone())
		.unwrap();
	assert!(sanity_cs.is_satisfied().unwrap());

	let pk = generate_random_parameters::<Bls12_381, _, _>(circuit.clone(), &mut rng).unwrap();
	let proof = create_random_proof(circuit, &pk, &mut rng).unwrap();
	let pvk = Groth16PVK::from(pk.vk.clone());

	let k_old = MantaCoinCommitmentOutput::deserialize(sender_pub_info.k.as_ref()).unwrap();
	let k_new = MantaCoinCommitmentOutput::deserialize(receiver_pub_info.k.as_ref()).unwrap();
	let cm_new = MantaCoinCommitmentOutput::deserialize(receiver.cm_bytes.as_ref()).unwrap();

	// format the input to the verification
	let mut inputs = [k_old.x, k_old.y, k_new.x, k_new.y, cm_new.x, cm_new.y].to_vec();
	let sn: Vec<Fq> =
		ToConstraintField::<Fq>::to_field_elements(sender_priv_info.sn.as_ref()).unwrap();
	let mr: Vec<Fq> = ToConstraintField::<Fq>::to_field_elements(&merkle_root).unwrap();
	inputs = [inputs[..].as_ref(), sn.as_ref(), mr.as_ref()].concat();

	assert!(verify_proof(&pvk, &proof, &inputs[..]).unwrap());

	// with a new sender at another position of the leaf
	let mut sk = [0u8; 32];
	rng.fill_bytes(&mut sk);
	let (sender2, sender_pub_info2, sender_priv_info2) =
		make_coin(&commit_param, sk, 100, &mut rng);
	list.push(sender2.cm_bytes);
	let tree = LedgerMerkleTree::new(hash_param.clone(), &list).unwrap();
	let merkle_root = tree.root();

	let circuit = TransferCircuit {
		commit_param: commit_param.clone(),
		hash_param,
		sender_coin: sender2.clone(),
		sender_pub_info: sender_pub_info2.clone(),
		sender_priv_info: sender_priv_info2.clone(),
		receiver_coin: receiver.clone(),
		receiver_pub_info: receiver_pub_info.clone(),
		list,
	};

	let sanity_cs = ConstraintSystem::<Fq>::new_ref();
	circuit
		.clone()
		.generate_constraints(sanity_cs.clone())
		.unwrap();
	assert!(sanity_cs.is_satisfied().unwrap());

	let proof = create_random_proof(circuit, &pk, &mut rng).unwrap();
	let k_old = MantaCoinCommitmentOutput::deserialize(sender_pub_info2.k.as_ref()).unwrap();
	let mut inputs = [k_old.x, k_old.y, k_new.x, k_new.y, cm_new.x, cm_new.y].to_vec();
	let sn: Vec<Fq> =
		ToConstraintField::<Fq>::to_field_elements(sender_priv_info2.sn.as_ref()).unwrap();
	let mr: Vec<Fq> = ToConstraintField::<Fq>::to_field_elements(&merkle_root).unwrap();
	inputs = [inputs[..].as_ref(), sn.as_ref(), mr.as_ref()].concat();
	assert!(verify_proof(&pvk, &proof, &inputs[..]).unwrap());
}

#[test]
fn manta_dh() {
	let mut rng = rand::thread_rng();
	let receiver_sk = StaticSecret::new(rng);
	let receiver_pk = PublicKey::from(&receiver_sk);
	let receiver_pk_bytes = receiver_pk.to_bytes();
	let receiver_sk_bytes = receiver_sk.to_bytes();
	let value = 12345678;
	let (sender_pk_bytes, cipher) = manta_dh_enc(&receiver_pk_bytes, value, &mut rng);
	println!("enc success");
	let rec_value = manta_dh_dec(&cipher, &sender_pk_bytes, &receiver_sk_bytes);
	assert_eq!(value, rec_value);
}

#[test]
fn test_param_serdes() {
	let hash_param_seed = [1u8; 32];
	let mut rng = ChaCha20Rng::from_seed(hash_param_seed);
	let hash_param = Hash::setup(&mut rng).unwrap();
	let mut buf: Vec<u8> = vec![];

	hash_param_serialize(&hash_param, &mut buf);
	let hash_param2: HashParam = hash_param_deserialize(buf.as_ref());
	assert_eq!(hash_param.generators, hash_param2.generators);

	let commit_param_seed = [2u8; 32];
	let mut rng = ChaCha20Rng::from_seed(commit_param_seed);
	let commit_param = MantaCoinCommitmentScheme::setup(&mut rng).unwrap();
	let mut buf: Vec<u8> = vec![];

	commit_param_serialize(&commit_param, &mut buf);
	let commit_param2 = commit_param_deserialize(buf.as_ref());
	assert_eq!(commit_param.generators, commit_param2.generators);
	assert_eq!(
		commit_param.randomness_generator,
		commit_param2.randomness_generator
	);
}
=======
// Copyright 2019-2021 Manta Network.
// This file is part of pallet-manta-pay.
//
// pallet-manta-pay is free software: you can redistribute it and/or modify
// it under the terms of the GNU General Public License as published by
// the Free Software Foundation, either version 3 of the License, or
// (at your option) any later version.
//
// pallet-manta-pay is distributed in the hope that it will be useful,
// but WITHOUT ANY WARRANTY; without even the implied warranty of
// MERCHANTABILITY or FITNESS FOR A PARTICULAR PURPOSE.  See the
// GNU General Public License for more details.
//
// You should have received a copy of the GNU General Public License
// along with pallet-manta-pay.  If not, see <http://www.gnu.org/licenses/>.

mod crypto;
mod frame;

// hard coded test are not going to be functional once split/merge is implemented
// mod frame_hardcode;
>>>>>>> a5d05f07
<|MERGE_RESOLUTION|>--- conflicted
+++ resolved
@@ -1,1040 +1,3 @@
-<<<<<<< HEAD
-use super::*;
-use crate as pallet_manta_dap;
-use crate::{dh::*, forfeit::*, manta_token::*, param::*, serdes::*, transfer::*};
-use ark_bls12_381::Bls12_381;
-use ark_crypto_primitives::{CommitmentScheme, FixedLengthCRH};
-use ark_ed_on_bls12_381::Fq;
-use ark_ff::ToConstraintField;
-use ark_groth16::{create_random_proof, generate_random_parameters, verify_proof};
-use ark_relations::r1cs::{ConstraintSynthesizer, ConstraintSystem};
-use ark_serialize::{CanonicalDeserialize, CanonicalSerialize};
-use data_encoding::BASE64;
-use frame_support::{assert_noop, assert_ok, parameter_types};
-use rand::{RngCore, SeedableRng};
-use rand_chacha::ChaCha20Rng;
-use sp_core::H256;
-use sp_runtime::{
-	testing::Header,
-	traits::{BlakeTwo256, IdentityLookup},
-};
-use std::{fs::File, io::prelude::*};
-use x25519_dalek::{PublicKey, StaticSecret};
-
-type UncheckedExtrinsic = frame_system::mocking::MockUncheckedExtrinsic<Test>;
-type Block = frame_system::mocking::MockBlock<Test>;
-
-// Configure a mock runtime to test the pallet.
-frame_support::construct_runtime!(
-	pub enum Test where
-		Block = Block,
-		NodeBlock = Block,
-		UncheckedExtrinsic = UncheckedExtrinsic,
-	{
-		System: frame_system::{Module, Call, Config, Storage, Event<T>},
-		MantaModule: pallet_manta_dap::{Module, Call, Storage, Event<T>},
-	}
-);
-type BlockNumber = u64;
-
-parameter_types! {
-	pub const BlockHashCount: BlockNumber = 250;
-	pub const SS58Prefix: u8 = 42;
-}
-
-impl frame_system::Config for Test {
-	type BaseCallFilter = ();
-	type Origin = Origin;
-	type Index = u64;
-	type Call = Call;
-	type BlockNumber = u64;
-	type Hash = H256;
-	type Hashing = BlakeTwo256;
-	type AccountId = u64;
-	type Lookup = IdentityLookup<Self::AccountId>;
-	type Header = Header;
-	type Event = ();
-	type BlockHashCount = BlockHashCount;
-	type DbWeight = ();
-	type Version = ();
-	type AccountData = ();
-	type OnNewAccount = ();
-	type OnKilledAccount = ();
-	type SystemWeightInfo = ();
-	type PalletInfo = PalletInfo;
-	type BlockWeights = ();
-	type BlockLength = ();
-	type SS58Prefix = SS58Prefix;
-}
-
-impl Config for Test {
-	type Event = ();
-}
-type Assets = Module<Test>;
-
-fn new_test_ext() -> sp_io::TestExternalities {
-	frame_system::GenesisConfig::default()
-		.build_storage::<Test>()
-		.unwrap()
-		.into()
-}
-
-#[test]
-fn test_constants_should_work() {
-	new_test_ext().execute_with(|| {
-		assert_ok!(Assets::init(Origin::signed(1), 100));
-		assert_eq!(Assets::balance(1), 100);
-		let hash_param = hash_param_deserialize(HASHPARAMBYTES.as_ref());
-		let commit_param = commit_param_deserialize(COMPARAMBYTES.as_ref());
-		let hash_param_checksum_local = hash_param_checksum(&hash_param);
-		let commit_param_checksum_local = commit_param_checksum(&commit_param);
-		let hash_param_checksum = HashParamChecksum::get();
-		let commit_param_checksum = CommitParamChecksum::get();
-		assert_eq!(hash_param_checksum, hash_param_checksum_local);
-		assert_eq!(commit_param_checksum, commit_param_checksum_local);
-	});
-}
-
-#[test]
-fn test_mint_hardcode_should_work() {
-	new_test_ext().execute_with(|| {
-		assert_ok!(Assets::init(Origin::signed(1), 1000));
-		assert_eq!(Assets::balance(1), 1000);
-		assert_eq!(PoolBalance::get(), 0);
-
-		// those are parameters for coin_1 in coin.json
-		let mut k_bytes = [0u8; 32];
-		let k_vec = BASE64
-			.decode(b"+tMTpSikpdACxuDGZTl5pxwT7tpYcX/DFKJRZ1oLfqc=")
-			.unwrap();
-		k_bytes.copy_from_slice(k_vec[0..32].as_ref());
-
-		let mut s_bytes = [0u8; 32];
-		let s_vec = BASE64
-			.decode(b"xsPXqMXA1SKMOehtsgVWV8xw9Mj0rh3O8Yt1ZHJzaQ4=")
-			.unwrap();
-		s_bytes.copy_from_slice(s_vec[0..32].as_ref());
-
-		let mut cm_bytes = [0u8; 32];
-		let cm_vec = BASE64
-			.decode(b"XzoWOzhp6rXjQ/HDEN6jSLsLs64hKXWUNuFVtCUq0AA=")
-			.unwrap();
-		cm_bytes.copy_from_slice(cm_vec[0..32].as_ref());
-
-		let coin = MantaCoin {
-			cm_bytes: cm_bytes.clone(),
-		};
-
-		assert_ok!(Assets::mint(
-			Origin::signed(1),
-			10,
-			k_bytes,
-			s_bytes,
-			cm_bytes
-		));
-
-		assert_eq!(TotalSupply::get(), 1000);
-		assert_eq!(PoolBalance::get(), 10);
-		let coin_list = CoinList::get();
-		assert_eq!(coin_list.len(), 1);
-		assert_eq!(coin_list[0], coin);
-
-		// those are parameters for coin_2 in coin.json
-		let mut k_bytes = [0u8; 32];
-		let k_vec = BASE64
-			.decode(b"CutG9BBbkJMpBkbYTVX37HWunGcxHyy8+Eb1xRT9eVM=")
-			.unwrap();
-		k_bytes.copy_from_slice(k_vec[0..32].as_ref());
-
-		let mut s_bytes = [0u8; 32];
-		let s_vec = BASE64
-			.decode(b"/KTVGbHHU8UVHLS6h54470DtjwF6MHvBkG2bKxpyBQc=")
-			.unwrap();
-		s_bytes.copy_from_slice(s_vec[0..32].as_ref());
-
-		let mut cm_bytes = [0u8; 32];
-		let cm_vec = BASE64
-			.decode(b"3Oye4AqhzdysdWdCzMcoImTnYNGd21OmF8ztph4dRqI=")
-			.unwrap();
-		cm_bytes.copy_from_slice(cm_vec[0..32].as_ref());
-
-		let coin = MantaCoin {
-			cm_bytes: cm_bytes.clone(),
-		};
-
-		assert_ok!(Assets::mint(
-			Origin::signed(1),
-			100,
-			k_bytes,
-			s_bytes,
-			cm_bytes
-		));
-
-		assert_eq!(TotalSupply::get(), 1000);
-		assert_eq!(PoolBalance::get(), 110);
-		let coin_list = CoinList::get();
-		assert_eq!(coin_list.len(), 2);
-		assert_eq!(coin_list[1], coin);
-
-		let sn_list = SNList::get();
-		assert_eq!(sn_list.len(), 0);
-	});
-}
-
-#[test]
-fn test_mint_should_work() {
-	new_test_ext().execute_with(|| {
-		assert_ok!(Assets::init(Origin::signed(1), 1000));
-		assert_eq!(Assets::balance(1), 1000);
-		assert_eq!(PoolBalance::get(), 0);
-		let commit_param = commit_param_deserialize(COMPARAMBYTES.as_ref());
-		let mut rng = ChaCha20Rng::from_seed([3u8; 32]);
-		let mut sk = [0u8; 32];
-		rng.fill_bytes(&mut sk);
-		let (coin, pub_info, _priv_info) = make_coin(&commit_param, sk, 10, &mut rng);
-		assert_ok!(Assets::mint(
-			Origin::signed(1),
-			10,
-			pub_info.k,
-			pub_info.s,
-			coin.cm_bytes
-		));
-
-		assert_eq!(TotalSupply::get(), 1000);
-		assert_eq!(PoolBalance::get(), 10);
-		let coin_list = CoinList::get();
-		assert_eq!(coin_list.len(), 1);
-		assert_eq!(coin_list[0], coin);
-		let sn_list = SNList::get();
-		assert_eq!(sn_list.len(), 0);
-	});
-}
-
-#[test]
-fn test_transfer_hardcode_should_work() {
-	new_test_ext().execute_with(|| {
-        assert_ok!(Assets::init(Origin::signed(1), 1000));
-        assert_eq!(Assets::balance(1), 1000);
-        assert_eq!(PoolBalance::get(), 0);
-
-        // hardcoded sender
-        // those are parameters for coin_1 in coin.json
-        let  mut old_k_bytes = [0u8;32];
-        let old_k_vec = BASE64
-            .decode(b"+tMTpSikpdACxuDGZTl5pxwT7tpYcX/DFKJRZ1oLfqc=")
-            .unwrap();
-        old_k_bytes.copy_from_slice(&old_k_vec[0..32].as_ref());
-
-        let mut old_s_bytes = [0u8; 32];
-        let old_s_vec = BASE64
-            .decode(b"xsPXqMXA1SKMOehtsgVWV8xw9Mj0rh3O8Yt1ZHJzaQ4=")
-            .unwrap();
-        old_s_bytes.copy_from_slice(old_s_vec[0..32].as_ref());
-
-        let mut old_cm_bytes = [0u8; 32];
-        let old_cm_vec = BASE64
-            .decode(b"XzoWOzhp6rXjQ/HDEN6jSLsLs64hKXWUNuFVtCUq0AA=")
-            .unwrap();
-        old_cm_bytes.copy_from_slice(&old_cm_vec[0..32].as_ref());
-
-        let mut old_sn_bytes = [0u8; 32];
-        let old_sn_vec = BASE64
-            .decode(b"jqhzAPanABquT0CpMC2aFt2ze8+UqMUcUG6PZBmqFqE=")
-            .unwrap();
-        old_sn_bytes.copy_from_slice(&old_sn_vec[0..32].as_ref());
-
-        let sender = MantaCoin {
-            cm_bytes: old_cm_bytes.clone(),
-        };
-
-        // mint the sender coin
-        assert_ok!(Assets::mint(
-            Origin::signed(1),
-            10,
-            old_k_bytes,
-            old_s_bytes,
-            old_cm_bytes
-        ));
-
-        // check that minting is successful
-        assert_eq!(PoolBalance::get(), 10);
-        let coin_list = CoinList::get();
-        assert_eq!(coin_list.len(), 1);
-        assert_eq!(coin_list[0], sender);
-        let sn_list = SNList::get();
-        assert_eq!(sn_list.len(), 0);
-
-        // hardcoded receiver
-        // those are parameters for coin_3 in coin.json
-        let  mut new_k_bytes = [0u8;32];
-        let new_k_vec = BASE64
-            .decode(b"2HbWGQCLOfxuA4jOiDftBRSbjjAs/a0vjrq/H4p6QBI=")
-            .unwrap();
-        new_k_bytes.copy_from_slice(&new_k_vec[0..32].as_ref());
-
-        let mut new_cm_bytes = [0u8; 32];
-        let new_cm_vec = BASE64
-            .decode(b"1zuOv92V7e1qX1bP7+QNsV+gW5E3xUsghte/lZ7h5pg=")
-            .unwrap();
-        new_cm_bytes.copy_from_slice(new_cm_vec[0..32].as_ref());
-        let receiver = MantaCoin{
-            cm_bytes: new_cm_bytes,
-        };
-
-        // hardcoded proof
-        let mut proof_bytes = [0u8; 192];
-        let proof_vec = BASE64
-            .decode(b"Dhs0fgdEpE1SfBGIn5HpD22YvzPZKsLKMBPwT9QRe/BcuqnQuyr0oUHb7lNS/WoIPD/H348KI+e6eMcNa2nYLN5AqH/ZmXz7p2nrwUsHJVOYnFDuH2zEAcZi0hTPTN0HEiiXtYEBmUSt52xDehRSw/yCXY6AFvlQzXvMWdXq2SF2zRh93Rs9pQyO/3e7QLyMffIMeeAbx580PsJJELPrSB9x+a99l/4z8NW0YlBUwzt90uFL1bnEcp+B1gxXjpAD")
-            .unwrap();
-        proof_bytes.copy_from_slice(proof_vec[0..192].as_ref());
-
-        // hardcoded keys and ciphertext
-        let mut cipher_bytes = [0u8; 16];
-        let cipher_vec =  BASE64
-            .decode(b"UkNssYxe5HUjSzlz5JE1pQ==")
-            .unwrap();
-        cipher_bytes.copy_from_slice(cipher_vec[0..16].as_ref());
-
-        let mut sender_pk_bytes = [0u8; 32];
-        let sender_pk_vec =  BASE64
-            .decode(b"YNwLbvb27Rb0aKptzSNEvBToYvW9IlbjVvROHfD2NAQ=")
-            .unwrap();
-        sender_pk_bytes.copy_from_slice(sender_pk_vec[0..32].as_ref());
-
-        let mut receiver_sk_bytes = [0u8; 32];
-        let receiver_sk_vec =  BASE64
-            .decode(b"uPo5YiD6wGRiHbIXH6WmHuwjYS+mNSkCspDngkHHJ2c=")
-            .unwrap();
-        receiver_sk_bytes.copy_from_slice(receiver_sk_vec[0..32].as_ref());
-
-
-        // hardcoded merkle root
-        let mut root_bytes = [0u8; 32];
-        let root_vec = BASE64
-            .decode(b"q5VhDl/WxjeemZ/2ivGmiuOTFMEazcqEFk5ESISngso=")
-            .unwrap();
-        root_bytes.copy_from_slice(root_vec[0..32].as_ref());
-
-        // make the transfer
-        assert_ok!(Assets::manta_transfer(
-            Origin::signed(1),
-            root_bytes,
-            old_sn_bytes,
-            old_k_bytes,
-            new_k_bytes,
-            new_cm_bytes,
-            cipher_bytes,
-            proof_bytes,
-        ));
-
-        // check the resulting status of the ledger storage
-        assert_eq!(TotalSupply::get(), 1000);
-        assert_eq!(PoolBalance::get(), 10);
-        let coin_list = CoinList::get();
-        assert_eq!(coin_list.len(), 2);
-        assert_eq!(coin_list[0], sender);
-        assert_eq!(coin_list[1], receiver);
-        let sn_list = SNList::get();
-        assert_eq!(sn_list.len(), 1);
-        assert_eq!(sn_list[0], old_sn_bytes);
-
-        let enc_value_list = EncValueList::get();
-        assert_eq!(enc_value_list.len(), 1);
-        assert_eq!(enc_value_list[0], cipher_bytes);
-        assert_eq!(
-            dh::manta_dh_dec(&cipher_bytes, &sender_pk_bytes, &receiver_sk_bytes),
-            10
-        );
-
-        // todo: check the ledger state is correctly updated
-    });
-}
-
-// #[ignore]
-#[test]
-fn test_transfer_should_work() {
-	new_test_ext().execute_with(|| {
-		// setup
-		assert_ok!(Assets::init(Origin::signed(1), 100000));
-		assert_eq!(Assets::balance(1), 100000);
-		assert_eq!(PoolBalance::get(), 0);
-
-		let hash_param = hash_param_deserialize(HASHPARAMBYTES.as_ref());
-		let commit_param = commit_param_deserialize(COMPARAMBYTES.as_ref());
-
-		let mut rng = ChaCha20Rng::from_seed([3u8; 32]);
-		let mut pool = 0;
-		let size = 10usize;
-
-		// sender tokens
-		let mut senders = Vec::new();
-		for i in 0usize..size {
-			// build a sender token
-			let mut sk = [0u8; 32];
-			let token_value = 10 + i as u64;
-			rng.fill_bytes(&mut sk);
-			let (sender, sender_pub_info, sender_priv_info) =
-				make_coin(&commit_param, sk, token_value, &mut rng);
-			senders.push((sender, sender_pub_info, sender_priv_info));
-
-			// mint a sender token
-			assert_ok!(Assets::mint(
-				Origin::signed(1),
-				token_value,
-				senders[i].1.k,
-				senders[i].1.s,
-				senders[i].0.cm_bytes
-			));
-
-			pool += token_value;
-
-			// sanity checks
-			assert_eq!(PoolBalance::get(), pool);
-			let coin_list = CoinList::get();
-			assert_eq!(coin_list.len(), i + 1);
-			assert_eq!(coin_list[i], senders[i].0);
-			let sn_list = SNList::get();
-			assert_eq!(sn_list.len(), 0);
-		}
-
-		// build receivers
-		let mut receivers = Vec::new();
-		for i in 0usize..size {
-			// build a receiver token
-			let mut sk = [0u8; 32];
-			rng.fill_bytes(&mut sk);
-			let (receiver, receiver_pub_info, receiver_priv_info) =
-				make_coin(&commit_param, sk, 10 + i as u64, &mut rng);
-			receivers.push((receiver, receiver_pub_info, receiver_priv_info));
-		}
-
-		// build ZKP circuit
-		let mut file = File::open("transfer_pk.bin").unwrap();
-		let mut transfer_key_bytes: Vec<u8> = vec![];
-		file.read_to_end(&mut transfer_key_bytes).unwrap();
-		let pk = Groth16PK::deserialize_uncompressed(transfer_key_bytes.as_ref()).unwrap();
-
-		// generate and verify transactions
-		for i in 0usize..size {
-			let coin_list = CoinList::get();
-			let root = LedgerState::get();
-			let list = coin_list.iter().map(|x| x.cm_bytes).collect();
-			// generate ZKP
-			let circuit = TransferCircuit {
-				commit_param: commit_param.clone(),
-				hash_param: hash_param.clone(),
-				sender_coin: senders[i].0.clone(),
-				sender_pub_info: senders[i].1.clone(),
-				sender_priv_info: senders[i].2.clone(),
-				receiver_coin: receivers[i].0.clone(),
-				receiver_pub_info: receivers[i].1.clone(),
-				list,
-			};
-
-			let sanity_cs = ConstraintSystem::<Fq>::new_ref();
-			circuit
-				.clone()
-				.generate_constraints(sanity_cs.clone())
-				.unwrap();
-			assert!(sanity_cs.is_satisfied().unwrap());
-
-			let proof = create_random_proof(circuit, &pk, &mut rng).unwrap();
-			let vk_bytes = TransferZKPKey::get();
-			let vk = Groth16VK::deserialize(vk_bytes.as_ref()).unwrap();
-			assert_eq!(pk.vk, vk);
-
-			let mut proof_bytes = [0u8; 192];
-			proof.serialize(proof_bytes.as_mut()).unwrap();
-
-			// make the transfer
-			let receiver_sk = StaticSecret::new(&mut rng);
-			let receiver_pk = PublicKey::from(&receiver_sk);
-			let receiver_pk_bytes = receiver_pk.to_bytes();
-			let receiver_sk_bytes = receiver_sk.to_bytes();
-			let (sender_pk_bytes, cipher) =
-				manta_dh_enc(&receiver_pk_bytes, 10 + i as u64, &mut rng);
-
-			assert_ok!(Assets::manta_transfer(
-				Origin::signed(1),
-				root,
-				senders[i].2.sn,
-				senders[i].1.k,
-				receivers[i].1.k,
-				receivers[i].0.cm_bytes,
-				cipher,
-				proof_bytes,
-			));
-
-			// check the resulting status of the ledger storage
-			assert_eq!(TotalSupply::get(), 100000);
-			assert_eq!(PoolBalance::get(), pool);
-			let coin_list = CoinList::get();
-			assert_eq!(coin_list.len(), size + 1 + i);
-			assert_eq!(coin_list[i], senders[i].0);
-			assert_eq!(coin_list[size + i], receivers[i].0);
-			let sn_list = SNList::get();
-			assert_eq!(sn_list.len(), i + 1);
-			assert_eq!(sn_list[i], senders[i].2.sn);
-			let enc_value_list = EncValueList::get();
-			assert_eq!(enc_value_list.len(), i + 1);
-			assert_eq!(enc_value_list[i], cipher);
-			assert_eq!(
-				manta_dh_dec(&cipher, &sender_pk_bytes, &receiver_sk_bytes),
-				10 + i as u64
-			);
-		}
-	});
-}
-
-#[test]
-fn test_forfeit_hardcode_should_work() {
-	new_test_ext().execute_with(|| {
-        assert_ok!(Assets::init(Origin::signed(1), 1000));
-        assert_eq!(Assets::balance(1), 1000);
-        assert_eq!(PoolBalance::get(), 0);
-
-
-        // hardcoded coin_1
-        // those are parameters for coin_1 in coin.json
-        let  mut old_k_bytes = [0u8;32];
-        let old_k_vec = BASE64
-            .decode(b"+tMTpSikpdACxuDGZTl5pxwT7tpYcX/DFKJRZ1oLfqc=")
-            .unwrap();
-        old_k_bytes.copy_from_slice(&old_k_vec[0..32].as_ref());
-
-        let mut old_s_bytes = [0u8; 32];
-        let old_s_vec = BASE64
-            .decode(b"xsPXqMXA1SKMOehtsgVWV8xw9Mj0rh3O8Yt1ZHJzaQ4=")
-            .unwrap();
-        old_s_bytes.copy_from_slice(old_s_vec[0..32].as_ref());
-
-        let mut old_cm_bytes = [0u8; 32];
-        let old_cm_vec = BASE64
-            .decode(b"XzoWOzhp6rXjQ/HDEN6jSLsLs64hKXWUNuFVtCUq0AA=")
-            .unwrap();
-        old_cm_bytes.copy_from_slice(&old_cm_vec[0..32].as_ref());
-
-        let mut old_sn_bytes = [0u8; 32];
-        let old_sn_vec = BASE64
-            .decode(b"jqhzAPanABquT0CpMC2aFt2ze8+UqMUcUG6PZBmqFqE=")
-            .unwrap();
-        old_sn_bytes.copy_from_slice(&old_sn_vec[0..32].as_ref());
-
-        let sender = MantaCoin {
-            cm_bytes: old_cm_bytes.clone(),
-        };
-
-        // mint the sender coin
-        assert_ok!(Assets::mint(
-            Origin::signed(1),
-            10,
-            old_k_bytes,
-            old_s_bytes,
-            old_cm_bytes
-        ));
-
-        // check that minting is successful
-        assert_eq!(PoolBalance::get(), 10);
-        let coin_list = CoinList::get();
-        assert_eq!(coin_list.len(), 1);
-        assert_eq!(coin_list[0], sender);
-        let sn_list = SNList::get();
-        assert_eq!(sn_list.len(), 0);
-
-
-        // hardcoded coin_2
-        // those are parameters for coin_2 in coin.json
-        let  mut old_k_bytes = [0u8;32];
-        let old_k_vec = BASE64
-            .decode(b"CutG9BBbkJMpBkbYTVX37HWunGcxHyy8+Eb1xRT9eVM=")
-            .unwrap();
-        old_k_bytes.copy_from_slice(&old_k_vec[0..32].as_ref());
-
-        let mut old_s_bytes = [0u8; 32];
-        let old_s_vec = BASE64
-            .decode(b"/KTVGbHHU8UVHLS6h54470DtjwF6MHvBkG2bKxpyBQc=")
-            .unwrap();
-        old_s_bytes.copy_from_slice(old_s_vec[0..32].as_ref());
-
-        let mut old_cm_bytes = [0u8; 32];
-        let old_cm_vec = BASE64
-            .decode(b"3Oye4AqhzdysdWdCzMcoImTnYNGd21OmF8ztph4dRqI=")
-            .unwrap();
-        old_cm_bytes.copy_from_slice(&old_cm_vec[0..32].as_ref());
-
-        let mut old_sn_bytes = [0u8; 32];
-        let old_sn_vec = BASE64
-            .decode(b"EdHWc+HAgRWlcJrK8dlVnewSCTwEDPZFa8iYKxoRdOY=")
-            .unwrap();
-        old_sn_bytes.copy_from_slice(&old_sn_vec[0..32].as_ref());
-
-        let sender = MantaCoin {
-            cm_bytes: old_cm_bytes.clone(),
-        };
-
-        // mint the sender coin
-        assert_ok!(Assets::mint(
-            Origin::signed(1),
-            100,
-            old_k_bytes,
-            old_s_bytes,
-            old_cm_bytes
-        ));
-
-        // check that minting is successful
-        assert_eq!(PoolBalance::get(), 110);
-        let coin_list = CoinList::get();
-        assert_eq!(coin_list.len(), 2);
-        assert_eq!(coin_list[1], sender);
-        let sn_list = SNList::get();
-        assert_eq!(sn_list.len(), 0);
-
-
-        // hardcoded proof
-        let mut proof_bytes = [0u8; 192];
-        let proof_vec = BASE64
-            .decode(b"nqY+V9/nzzF3A72jXj4Cm1Vn2mfWMbcBWqxppSO/gZ80XkIZRE9ljE4nTP0SBBYP+Ofkq14ZCiu/cLgJpuR33cMcxnNxB65A6CDFw3ZrTkTm2kjfTuH7Co2dsuQHXNYP2+f2H7yf613LjQbpQvJLMGFa781KYNyvvU1ApT4Gzwh3guO3KPij0l8jFGCDq4wTUavvaJlLGOMoTdKXCkR24Iik9+DpBDvvLHJUSrgROPSBCg61PJhQTkYqSIAtT4YG")
-            .unwrap();
-        proof_bytes.copy_from_slice(proof_vec[0..192].as_ref());
-
-        // hardcoded merkle root
-        let mut root_bytes = [0u8; 32];
-        let root_vec = BASE64
-            .decode(b"QDWIJvSmMmIS1incXpqZA+oZKOuvP42PNVyLKWC0gGQ=")
-            .unwrap();
-        root_bytes.copy_from_slice(root_vec[0..32].as_ref());
-
-        // make the transfer
-        assert_ok!(Assets::forfeit(
-            Origin::signed(1),
-            100,
-            root_bytes,
-            old_sn_bytes,
-            old_k_bytes,
-            proof_bytes,
-        ));
-
-        // check the resulting status of the ledger storage
-        assert_eq!(TotalSupply::get(), 1000);
-        assert_eq!(PoolBalance::get(), 10);
-        let coin_list = CoinList::get();
-        assert_eq!(coin_list.len(), 2);
-        let sn_list = SNList::get();
-        assert_eq!(sn_list.len(), 1);
-        assert_eq!(sn_list[0], old_sn_bytes);
-
-    });
-}
-
-/// this is a local test on zero knowledge proof generation and verifications
-#[test]
-fn test_forfeit_zkp_local() {
-	let hash_param = hash_param_deserialize(HASHPARAMBYTES.as_ref());
-	let commit_param = commit_param_deserialize(COMPARAMBYTES.as_ref());
-
-	let mut rng = ChaCha20Rng::from_seed([3u8; 32]);
-
-	// sender
-	let value = 100;
-	let mut sk = [0u8; 32];
-	rng.fill_bytes(&mut sk);
-	let (sender, sender_pub_info, sender_priv_info) = make_coin(&commit_param, sk, value, &mut rng);
-
-	// list of commitment
-	let mut list = vec![sender.cm_bytes.clone()];
-	for _e in 1..24 {
-		let mut cm_rand = [0u8; 32];
-		rng.fill_bytes(&mut cm_rand);
-		list.push(cm_rand);
-	}
-	let tree = LedgerMerkleTree::new(hash_param.clone(), &list).unwrap();
-	let merkle_root = tree.root();
-
-	let circuit = ForfeitCircuit {
-		commit_param: commit_param.clone(),
-		hash_param: hash_param.clone(),
-		sender_coin: sender.clone(),
-		sender_pub_info: sender_pub_info.clone(),
-		sender_priv_info: sender_priv_info.clone(),
-		value,
-		list: list.clone(),
-	};
-
-	let sanity_cs = ConstraintSystem::<Fq>::new_ref();
-	circuit
-		.clone()
-		.generate_constraints(sanity_cs.clone())
-		.unwrap();
-	assert!(sanity_cs.is_satisfied().unwrap());
-
-	let pk = generate_random_parameters::<Bls12_381, _, _>(circuit.clone(), &mut rng).unwrap();
-	let proof = create_random_proof(circuit, &pk, &mut rng).unwrap();
-	let pvk = Groth16PVK::from(pk.vk.clone());
-
-	let k_old = MantaCoinCommitmentOutput::deserialize(sender_pub_info.k.as_ref()).unwrap();
-
-	// format the input to the verification
-	let mut inputs = [k_old.x, k_old.y].to_vec();
-	let sn: Vec<Fq> =
-		ToConstraintField::<Fq>::to_field_elements(sender_priv_info.sn.as_ref()).unwrap();
-	let mr: Vec<Fq> = ToConstraintField::<Fq>::to_field_elements(&merkle_root).unwrap();
-	let value_fq = Fq::from(value);
-	inputs = [
-		inputs[..].as_ref(),
-		sn.as_ref(),
-		mr.as_ref(),
-		[value_fq].as_ref(),
-	]
-	.concat();
-
-	assert!(verify_proof(&pvk, &proof, &inputs[..]).unwrap());
-}
-
-// #[ignore]
-#[test]
-fn test_forfeit_should_work() {
-	new_test_ext().execute_with(|| {
-		// setup
-		assert_ok!(Assets::init(Origin::signed(1), 100000));
-		assert_eq!(Assets::balance(1), 100000);
-		assert_eq!(PoolBalance::get(), 0);
-
-		let hash_param = hash_param_deserialize(HASHPARAMBYTES.as_ref());
-		let commit_param = commit_param_deserialize(COMPARAMBYTES.as_ref());
-
-		let mut rng = ChaCha20Rng::from_seed([3u8; 32]);
-		let mut pool = 0;
-		let size = 10usize;
-
-		// sender tokens
-		let mut senders = Vec::new();
-		for i in 0usize..size {
-			// build a sender token
-			let mut sk = [0u8; 32];
-			let token_value = 10 + i as u64;
-			rng.fill_bytes(&mut sk);
-			let (sender, sender_pub_info, sender_priv_info) =
-				make_coin(&commit_param, sk, token_value, &mut rng);
-			senders.push((sender, sender_pub_info, sender_priv_info));
-
-			// mint a sender token
-			assert_ok!(Assets::mint(
-				Origin::signed(1),
-				token_value,
-				senders[i].1.k,
-				senders[i].1.s,
-				senders[i].0.cm_bytes
-			));
-
-			pool += token_value;
-
-			// sanity checks
-			assert_eq!(PoolBalance::get(), pool);
-			let coin_list = CoinList::get();
-			assert_eq!(coin_list.len(), i + 1);
-			assert_eq!(coin_list[i], senders[i].0);
-			let sn_list = SNList::get();
-			assert_eq!(sn_list.len(), 0);
-		}
-
-		// build ZKP circuit
-		let mut file = File::open("forfeit_pk.bin").unwrap();
-		let mut forfeit_pk_bytes: Vec<u8> = vec![];
-		file.read_to_end(&mut forfeit_pk_bytes).unwrap();
-		let pk = Groth16PK::deserialize_uncompressed(forfeit_pk_bytes.as_ref()).unwrap();
-
-		// generate and verify transactions
-		let coin_list = CoinList::get();
-		let root = LedgerState::get();
-		let list: Vec<[u8; 32]> = coin_list.iter().map(|x| x.cm_bytes).collect();
-
-		for i in 0usize..size {
-			let token_value = 10 + i as u64;
-			// generate ZKP
-			let circuit = ForfeitCircuit {
-				commit_param: commit_param.clone(),
-				hash_param: hash_param.clone(),
-				sender_coin: senders[i].0.clone(),
-				sender_pub_info: senders[i].1.clone(),
-				sender_priv_info: senders[i].2.clone(),
-				value: token_value,
-				list: list.clone(),
-			};
-
-			let sanity_cs = ConstraintSystem::<Fq>::new_ref();
-			circuit
-				.clone()
-				.generate_constraints(sanity_cs.clone())
-				.unwrap();
-			assert!(sanity_cs.is_satisfied().unwrap());
-
-			let proof = create_random_proof(circuit, &pk, &mut rng).unwrap();
-			let vk_bytes = ForfeitZKPKey::get();
-			let vk = Groth16VK::deserialize(vk_bytes.as_ref()).unwrap();
-			assert_eq!(pk.vk, vk);
-
-			let mut proof_bytes = [0u8; 192];
-			proof.serialize(proof_bytes.as_mut()).unwrap();
-
-			// make the forfeit
-			assert_ok!(Assets::forfeit(
-				Origin::signed(1),
-				token_value,
-				root,
-				senders[i].2.sn,
-				senders[i].1.k,
-				proof_bytes,
-			));
-
-			// check the resulting status of the ledger storage
-			assert_eq!(TotalSupply::get(), 100000);
-			pool -= token_value;
-			assert_eq!(PoolBalance::get(), pool);
-
-			let sn_list = SNList::get();
-			assert_eq!(sn_list.len(), i + 1);
-			assert_eq!(sn_list[i], senders[i].2.sn);
-		}
-		let coin_list = CoinList::get();
-		assert_eq!(coin_list.len(), size);
-		let enc_value_list = EncValueList::get();
-		assert_eq!(enc_value_list.len(), 0);
-	});
-}
-
-#[test]
-fn issuing_asset_units_to_issuer_should_work() {
-	new_test_ext().execute_with(|| {
-		assert_ok!(Assets::init(Origin::signed(1), 100));
-		assert_eq!(Assets::balance(1), 100);
-	});
-}
-
-#[test]
-fn querying_total_supply_should_work() {
-	new_test_ext().execute_with(|| {
-		assert_ok!(Assets::init(Origin::signed(1), 100));
-		assert_eq!(Assets::balance(1), 100);
-		assert_ok!(Assets::transfer(Origin::signed(1), 2, 50));
-		assert_eq!(Assets::balance(1), 50);
-		assert_eq!(Assets::balance(2), 50);
-		assert_ok!(Assets::transfer(Origin::signed(2), 3, 31));
-		assert_eq!(Assets::balance(1), 50);
-		assert_eq!(Assets::balance(2), 19);
-		assert_eq!(Assets::balance(3), 31);
-		assert_eq!(Assets::total_supply(), 100);
-	});
-}
-
-#[test]
-fn transferring_amount_above_available_balance_should_work() {
-	new_test_ext().execute_with(|| {
-		assert_ok!(Assets::init(Origin::signed(1), 100));
-		assert_eq!(Assets::balance(1), 100);
-		assert_ok!(Assets::transfer(Origin::signed(1), 2, 50));
-		assert_eq!(Assets::balance(1), 50);
-		assert_eq!(Assets::balance(2), 50);
-	});
-}
-
-#[test]
-fn transferring_amount_more_than_available_balance_should_not_work() {
-	new_test_ext().execute_with(|| {
-		assert_ok!(Assets::init(Origin::signed(1), 100));
-		assert_eq!(Assets::balance(1), 100);
-		assert_ok!(Assets::transfer(Origin::signed(1), 2, 50));
-		assert_eq!(Assets::balance(1), 50);
-		assert_eq!(Assets::balance(2), 50);
-		assert_noop!(
-			Assets::transfer(Origin::signed(1), 1, 60),
-			Error::<Test>::BalanceLow
-		);
-	});
-}
-
-#[test]
-fn transferring_less_than_one_unit_should_not_work() {
-	new_test_ext().execute_with(|| {
-		assert_ok!(Assets::init(Origin::signed(1), 100));
-		assert_eq!(Assets::balance(1), 100);
-		assert_noop!(
-			Assets::transfer(Origin::signed(1), 2, 0),
-			Error::<Test>::AmountZero
-		);
-	});
-}
-
-#[test]
-fn transferring_more_units_than_total_supply_should_not_work() {
-	new_test_ext().execute_with(|| {
-		assert_ok!(Assets::init(Origin::signed(1), 100));
-		assert_eq!(Assets::balance(1), 100);
-		assert_noop!(
-			Assets::transfer(Origin::signed(1), 2, 101),
-			Error::<Test>::BalanceLow
-		);
-	});
-}
-
-#[test]
-fn destroying_asset_balance_with_positive_balance_should_work() {
-	new_test_ext().execute_with(|| {
-		assert_ok!(Assets::init(Origin::signed(1), 100));
-		assert_eq!(Assets::balance(1), 100);
-	});
-}
-
-#[test]
-fn cannot_init_twice() {
-	new_test_ext().execute_with(|| {
-		assert_ok!(Assets::init(Origin::signed(1), 100));
-		assert_noop!(
-			Assets::init(Origin::signed(1), 100),
-			Error::<Test>::AlreadyInitialized
-		);
-	});
-}
-
-/// this is a local test on zero knowledge proof generation and verifications
-#[test]
-fn test_transfer_zkp_local() {
-	let hash_param = hash_param_deserialize(HASHPARAMBYTES.as_ref());
-	let commit_param = commit_param_deserialize(COMPARAMBYTES.as_ref());
-
-	let mut rng = ChaCha20Rng::from_seed([3u8; 32]);
-
-	// sender
-	let mut sk = [0u8; 32];
-	rng.fill_bytes(&mut sk);
-	let (sender, sender_pub_info, sender_priv_info) = make_coin(&commit_param, sk, 100, &mut rng);
-
-	// receiver
-	let mut sk = [0u8; 32];
-	rng.fill_bytes(&mut sk);
-	let (receiver, receiver_pub_info, _receiver_priv_info) =
-		make_coin(&commit_param, sk, 100, &mut rng);
-
-	// list of commitment
-	let mut list = vec![sender.cm_bytes.clone()];
-	for _e in 1..24 {
-		let mut cm_rand = [0u8; 32];
-		rng.fill_bytes(&mut cm_rand);
-		list.push(cm_rand);
-	}
-	let tree = LedgerMerkleTree::new(hash_param.clone(), &list).unwrap();
-	let merkle_root = tree.root();
-
-	let circuit = TransferCircuit {
-		commit_param: commit_param.clone(),
-		hash_param: hash_param.clone(),
-		sender_coin: sender.clone(),
-		sender_pub_info: sender_pub_info.clone(),
-		sender_priv_info: sender_priv_info.clone(),
-		receiver_coin: receiver.clone(),
-		receiver_pub_info: receiver_pub_info.clone(),
-		list: list.clone(),
-	};
-
-	let sanity_cs = ConstraintSystem::<Fq>::new_ref();
-	circuit
-		.clone()
-		.generate_constraints(sanity_cs.clone())
-		.unwrap();
-	assert!(sanity_cs.is_satisfied().unwrap());
-
-	let pk = generate_random_parameters::<Bls12_381, _, _>(circuit.clone(), &mut rng).unwrap();
-	let proof = create_random_proof(circuit, &pk, &mut rng).unwrap();
-	let pvk = Groth16PVK::from(pk.vk.clone());
-
-	let k_old = MantaCoinCommitmentOutput::deserialize(sender_pub_info.k.as_ref()).unwrap();
-	let k_new = MantaCoinCommitmentOutput::deserialize(receiver_pub_info.k.as_ref()).unwrap();
-	let cm_new = MantaCoinCommitmentOutput::deserialize(receiver.cm_bytes.as_ref()).unwrap();
-
-	// format the input to the verification
-	let mut inputs = [k_old.x, k_old.y, k_new.x, k_new.y, cm_new.x, cm_new.y].to_vec();
-	let sn: Vec<Fq> =
-		ToConstraintField::<Fq>::to_field_elements(sender_priv_info.sn.as_ref()).unwrap();
-	let mr: Vec<Fq> = ToConstraintField::<Fq>::to_field_elements(&merkle_root).unwrap();
-	inputs = [inputs[..].as_ref(), sn.as_ref(), mr.as_ref()].concat();
-
-	assert!(verify_proof(&pvk, &proof, &inputs[..]).unwrap());
-
-	// with a new sender at another position of the leaf
-	let mut sk = [0u8; 32];
-	rng.fill_bytes(&mut sk);
-	let (sender2, sender_pub_info2, sender_priv_info2) =
-		make_coin(&commit_param, sk, 100, &mut rng);
-	list.push(sender2.cm_bytes);
-	let tree = LedgerMerkleTree::new(hash_param.clone(), &list).unwrap();
-	let merkle_root = tree.root();
-
-	let circuit = TransferCircuit {
-		commit_param: commit_param.clone(),
-		hash_param,
-		sender_coin: sender2.clone(),
-		sender_pub_info: sender_pub_info2.clone(),
-		sender_priv_info: sender_priv_info2.clone(),
-		receiver_coin: receiver.clone(),
-		receiver_pub_info: receiver_pub_info.clone(),
-		list,
-	};
-
-	let sanity_cs = ConstraintSystem::<Fq>::new_ref();
-	circuit
-		.clone()
-		.generate_constraints(sanity_cs.clone())
-		.unwrap();
-	assert!(sanity_cs.is_satisfied().unwrap());
-
-	let proof = create_random_proof(circuit, &pk, &mut rng).unwrap();
-	let k_old = MantaCoinCommitmentOutput::deserialize(sender_pub_info2.k.as_ref()).unwrap();
-	let mut inputs = [k_old.x, k_old.y, k_new.x, k_new.y, cm_new.x, cm_new.y].to_vec();
-	let sn: Vec<Fq> =
-		ToConstraintField::<Fq>::to_field_elements(sender_priv_info2.sn.as_ref()).unwrap();
-	let mr: Vec<Fq> = ToConstraintField::<Fq>::to_field_elements(&merkle_root).unwrap();
-	inputs = [inputs[..].as_ref(), sn.as_ref(), mr.as_ref()].concat();
-	assert!(verify_proof(&pvk, &proof, &inputs[..]).unwrap());
-}
-
-#[test]
-fn manta_dh() {
-	let mut rng = rand::thread_rng();
-	let receiver_sk = StaticSecret::new(rng);
-	let receiver_pk = PublicKey::from(&receiver_sk);
-	let receiver_pk_bytes = receiver_pk.to_bytes();
-	let receiver_sk_bytes = receiver_sk.to_bytes();
-	let value = 12345678;
-	let (sender_pk_bytes, cipher) = manta_dh_enc(&receiver_pk_bytes, value, &mut rng);
-	println!("enc success");
-	let rec_value = manta_dh_dec(&cipher, &sender_pk_bytes, &receiver_sk_bytes);
-	assert_eq!(value, rec_value);
-}
-
-#[test]
-fn test_param_serdes() {
-	let hash_param_seed = [1u8; 32];
-	let mut rng = ChaCha20Rng::from_seed(hash_param_seed);
-	let hash_param = Hash::setup(&mut rng).unwrap();
-	let mut buf: Vec<u8> = vec![];
-
-	hash_param_serialize(&hash_param, &mut buf);
-	let hash_param2: HashParam = hash_param_deserialize(buf.as_ref());
-	assert_eq!(hash_param.generators, hash_param2.generators);
-
-	let commit_param_seed = [2u8; 32];
-	let mut rng = ChaCha20Rng::from_seed(commit_param_seed);
-	let commit_param = MantaCoinCommitmentScheme::setup(&mut rng).unwrap();
-	let mut buf: Vec<u8> = vec![];
-
-	commit_param_serialize(&commit_param, &mut buf);
-	let commit_param2 = commit_param_deserialize(buf.as_ref());
-	assert_eq!(commit_param.generators, commit_param2.generators);
-	assert_eq!(
-		commit_param.randomness_generator,
-		commit_param2.randomness_generator
-	);
-}
-=======
 // Copyright 2019-2021 Manta Network.
 // This file is part of pallet-manta-pay.
 //
@@ -1055,5 +18,4 @@
 mod frame;
 
 // hard coded test are not going to be functional once split/merge is implemented
-// mod frame_hardcode;
->>>>>>> a5d05f07
+// mod frame_hardcode;