// Copyright 2019-2021 Manta Network.
// This file is part of pallet-manta-pay.
//
// pallet-manta-pay is free software: you can redistribute it and/or modify
// it under the terms of the GNU General Public License as published by
// the Free Software Foundation, either version 3 of the License, or
// (at your option) any later version.
//
// pallet-manta-pay is distributed in the hope that it will be useful,
// but WITHOUT ANY WARRANTY; without even the implied warranty of
// MERCHANTABILITY or FITNESS FOR A PARTICULAR PURPOSE.  See the
// GNU General Public License for more details.
//
// You should have received a copy of the GNU General Public License
// along with pallet-manta-pay.  If not, see <http://www.gnu.org/licenses/>.

use crate as pallet_manta_pay;
use crate::*;
use ark_serialize::{CanonicalDeserialize, CanonicalSerialize};
use ark_std::rand::{RngCore, SeedableRng};
use frame_support::{assert_noop, assert_ok, parameter_types};
use manta_asset::*;
use manta_crypto::*;
use rand_chacha::ChaCha20Rng;
use sp_core::H256;
use sp_runtime::{
	testing::Header,
	traits::{BlakeTwo256, IdentityLookup},
};
use std::{boxed::Box, fs::File, io::prelude::*, string::String};

type UncheckedExtrinsic = frame_system::mocking::MockUncheckedExtrinsic<Test>;
type Block = frame_system::mocking::MockBlock<Test>;

// Configure a mock runtime to test the pallet.
frame_support::construct_runtime!(
	pub enum Test where
		Block = Block,
		NodeBlock = Block,
		UncheckedExtrinsic = UncheckedExtrinsic,
	{
		System: frame_system::{Module, Call, Config, Storage, Event<T>},
		MantaModule: pallet_manta_pay::{Module, Call, Storage, Event<T>},
	}
);
type BlockNumber = u64;

parameter_types! {
	pub const BlockHashCount: BlockNumber = 250;
	pub const SS58Prefix: u8 = 42;
}

impl frame_system::Config for Test {
	type BaseCallFilter = ();
	type Origin = Origin;
	type Index = u64;
	type Call = Call;
	type BlockNumber = u64;
	type Hash = H256;
	type Hashing = BlakeTwo256;
	type AccountId = u64;
	type Lookup = IdentityLookup<Self::AccountId>;
	type Header = Header;
	type Event = ();
	type BlockHashCount = BlockHashCount;
	type DbWeight = ();
	type Version = ();
	type AccountData = ();
	type OnNewAccount = ();
	type OnKilledAccount = ();
	type SystemWeightInfo = ();
	type PalletInfo = PalletInfo;
	type BlockWeights = ();
	type BlockLength = ();
	type SS58Prefix = SS58Prefix;
}

impl Config for Test {
	type Event = ();
	type WeightInfo = ();
}
type Assets = Module<Test>;

fn new_test_ext() -> sp_io::TestExternalities {
	frame_system::GenesisConfig::default()
		.build_storage::<Test>()
		.unwrap()
		.into()
}

// todo: write must-fail tests for cross-asset-id tests

#[test]
fn test_constants_should_work() {
	new_test_ext().execute_with(|| {
		assert_ok!(Assets::init_asset(Origin::signed(1), TEST_ASSET, 100));
		assert_eq!(Assets::balance(1, TEST_ASSET), 100);
		let hash_param = HashParam::deserialize(HASH_PARAM.data);
		let commit_param = CommitmentParam::deserialize(COMMIT_PARAM.data);
		let hash_param_checksum_local = hash_param.get_checksum();
		let commit_param_checksum_local = commit_param.get_checksum();
		let hash_param_checksum = HashParamChecksum::get();
		let commit_param_checksum = CommitParamChecksum::get();
		assert_eq!(hash_param_checksum, hash_param_checksum_local);
		assert_eq!(commit_param_checksum, commit_param_checksum_local);
	});
}

#[test]
fn test_mint_should_work() {
	new_test_ext().execute_with(|| {
		assert_ok!(Assets::init_asset(Origin::signed(1), TEST_ASSET, 1000));
		assert_eq!(Assets::balance(1, TEST_ASSET), 1000);
		assert_eq!(PoolBalance::get(TEST_ASSET), 0);

		let commit_param = CommitmentParam::deserialize(COMMIT_PARAM.data);
		let mut rng = ChaCha20Rng::from_seed([3u8; 32]);
		let mut sk = [0u8; 32];
		rng.fill_bytes(&mut sk);
		let asset = MantaAsset::sample(&commit_param, &sk, &TEST_ASSET, &10, &mut rng);

		let payload = generate_mint_payload(&asset);
		assert_ok!(Assets::mint_private_asset(Origin::signed(1), payload));

		assert_eq!(TotalSupply::get(TEST_ASSET), 1000);
		assert_eq!(PoolBalance::get(TEST_ASSET), 10);
		let coin_shards = CoinShards::get();
		assert!(coin_shards.exist(&asset.commitment));
		let vn_list = VNList::get();
		assert_eq!(vn_list.len(), 0);
<<<<<<< HEAD
=======
	});
}

#[test]
fn mint_without_init_should_not_work() {
	new_test_ext().execute_with(|| {
		let payload = generate_mint_payload_helper(100);

		assert_noop!(
			Assets::mint_private_asset(Origin::signed(1), payload),
			Error::<Test>::BasecoinNotInit
		);
	});
}

#[test]
fn mint_zero_amount_should_not_work() {
	new_test_ext().execute_with(|| {
		mint_tokens_setup_helper();

		let payload = generate_mint_payload_helper(0);

		assert_noop!(
			Assets::mint_private_asset(Origin::signed(1), payload),
			Error::<Test>::AmountZero
		);
	});
}

#[test]
fn mint_with_insufficient_origin_balance_should_not_work() {
	new_test_ext().execute_with(|| {
		mint_tokens_setup_helper();

		assert_ok!(Assets::transfer_asset(Origin::signed(1), 2, TEST_ASSET, 99));
		assert_eq!(Assets::balance(1, TEST_ASSET), 1);
		assert_eq!(Assets::balance(2, TEST_ASSET), 99);

		let payload = generate_mint_payload_helper(50);

		assert_noop!(
			Assets::mint_private_asset(Origin::signed(1), payload),
			Error::<Test>::BalanceLow
		);
	});
}

#[test]
fn mint_with_existing_coin_should_not_work() {
	new_test_ext().execute_with(|| {
		mint_tokens_setup_helper();

		let payload = generate_mint_payload_helper(50);
		assert_ok!(Assets::mint_private_asset(Origin::signed(1), payload));

		assert_noop!(
			Assets::mint_private_asset(Origin::signed(1), payload),
			Error::<Test>::MantaCoinExist
		);
	});
}

#[test]
fn mint_with_invalid_commitment_should_not_work() {
	new_test_ext().execute_with(|| {
		mint_tokens_setup_helper();

		let commit_param = CommitmentParam::deserialize(
			Parameter {
				data: &[0u8; 81664],
			}
			.data,
		);
		let mut rng = ChaCha20Rng::from_seed([3u8; 32]);
		let mut sk = [0u8; 32];
		rng.fill_bytes(&mut sk);
		let asset = MantaAsset::sample(&commit_param, &sk, &TEST_ASSET, &50, &mut rng);
		let payload = generate_mint_payload(&asset);

		assert_noop!(
			Assets::mint_private_asset(Origin::signed(1), payload),
			Error::<Test>::MintFail
		);
	});
}

#[test]
fn mint_with_hash_param_mismatch_should_not_work() {
	new_test_ext().execute_with(|| {
		mint_tokens_setup_helper();

		let payload = generate_mint_payload_helper(50);
		assert_ok!(Assets::mint_private_asset(Origin::signed(1), payload));

		HashParamChecksum::put([3u8; 32]);

		assert_noop!(
			Assets::mint_private_asset(Origin::signed(1), payload),
			Error::<Test>::MintFail
		);
	});
}

#[test]
fn mint_with_commit_param_mismatch_should_not_work() {
	new_test_ext().execute_with(|| {
		mint_tokens_setup_helper();

		let payload = generate_mint_payload_helper(50);
		assert_ok!(Assets::mint_private_asset(Origin::signed(1), payload));

		CommitParamChecksum::put([3u8; 32]);

		assert_noop!(
			Assets::mint_private_asset(Origin::signed(1), payload),
			Error::<Test>::MintFail
		);
>>>>>>> b9e1cd26
	});
}

#[test]
fn test_transfer_should_work() {
	new_test_ext().execute_with(|| transfer_test_helper(1));
}

#[ignore]
#[test]
fn test_transfer_should_work_super_long() {
	new_test_ext().execute_with(|| transfer_test_helper(400));
}

#[test]
fn test_reclaim_should_work() {
	new_test_ext().execute_with(|| reclaim_test_helper(1));
}

#[ignore]
#[test]
fn test_reclaim_should_work_super_long() {
	new_test_ext().execute_with(|| reclaim_test_helper(400));
}

#[test]
fn issuing_asset_units_to_issuer_should_work() {
	new_test_ext().execute_with(|| {
		assert_ok!(Assets::init_asset(Origin::signed(1), TEST_ASSET, 100));
		assert_eq!(Assets::balance(1, TEST_ASSET), 100);
	});
}

#[test]
fn querying_total_supply_should_work() {
	new_test_ext().execute_with(|| {
		assert_ok!(Assets::init_asset(Origin::signed(1), TEST_ASSET, 100));
		assert_eq!(Assets::balance(1, TEST_ASSET), 100);
		assert_ok!(Assets::transfer_asset(Origin::signed(1), 2, TEST_ASSET, 50));
		assert_eq!(Assets::balance(1, TEST_ASSET), 50);
		assert_eq!(Assets::balance(2, TEST_ASSET), 50);
		assert_ok!(Assets::transfer_asset(Origin::signed(2), 3, TEST_ASSET, 31));
		assert_eq!(Assets::balance(1, TEST_ASSET), 50);
		assert_eq!(Assets::balance(2, TEST_ASSET), 19);
		assert_eq!(Assets::balance(3, TEST_ASSET), 31);
		assert_eq!(Assets::total_supply(TEST_ASSET), 100);
	});
}

#[test]
fn transferring_amount_below_available_balance_should_work() {
	new_test_ext().execute_with(|| {
		assert_ok!(Assets::init_asset(Origin::signed(1), TEST_ASSET, 100));
		assert_eq!(Assets::balance(1, TEST_ASSET), 100);
		assert_ok!(Assets::transfer_asset(Origin::signed(1), 2, TEST_ASSET, 50));
		assert_eq!(Assets::balance(1, TEST_ASSET), 50);
		assert_eq!(Assets::balance(2, TEST_ASSET), 50);
	});
}

#[test]
fn transferring_amount_more_than_available_balance_should_not_work() {
	new_test_ext().execute_with(|| {
		assert_ok!(Assets::init_asset(Origin::signed(1), TEST_ASSET, 100));
		assert_eq!(Assets::balance(1, TEST_ASSET), 100);
		assert_ok!(Assets::transfer_asset(Origin::signed(1), 2, TEST_ASSET, 50));
		assert_eq!(Assets::balance(1, TEST_ASSET), 50);
		assert_eq!(Assets::balance(2, TEST_ASSET), 50);
		assert_noop!(
			Assets::transfer_asset(Origin::signed(1), 1, TEST_ASSET, 60),
			Error::<Test>::BalanceLow
		);
	});
}

#[test]
fn transferring_less_than_one_unit_should_not_work() {
	new_test_ext().execute_with(|| {
		assert_ok!(Assets::init_asset(Origin::signed(1), TEST_ASSET, 100));
		assert_eq!(Assets::balance(1, TEST_ASSET), 100);
		assert_noop!(
			Assets::transfer_asset(Origin::signed(1), 2, TEST_ASSET, 0),
			Error::<Test>::AmountZero
		);
	});
}

#[test]
fn transferring_more_units_than_total_supply_should_not_work() {
	new_test_ext().execute_with(|| {
		assert_ok!(Assets::init_asset(Origin::signed(1), TEST_ASSET, 100));
		assert_eq!(Assets::balance(1, TEST_ASSET), 100);
		assert_noop!(
			Assets::transfer_asset(Origin::signed(1), 2, TEST_ASSET, 101),
			Error::<Test>::BalanceLow
		);
	});
}

#[test]
<<<<<<< HEAD
fn transferring_with_hash_param_mismatch_should_not_work() {
	new_test_ext().execute_with(|| {
		setup_for_private_transfer();

		let payload = [0u8; 608];
		HashParamChecksum::put([3u8; 32]);

		// invoke the transfer event
		assert_noop!(
			Assets::private_transfer(Origin::signed(1), payload),
			Error::<Test>::MintFail
		);
	});
}

fn load_zkp_keys() -> Groth16Pk {
	let mut file = File::open("transfer_pk.bin").unwrap();
	let mut transfer_key_bytes: Vec<u8> = vec![];
	file.read_to_end(&mut transfer_key_bytes).unwrap();
	let buf: &[u8] = transfer_key_bytes.as_ref();
	let pk = Groth16Pk::deserialize_unchecked(buf).unwrap();
	let vk = pk.vk.clone();
	let mut vk_bytes = Vec::new();
	vk.serialize_uncompressed(&mut vk_bytes).unwrap();
	let vk = TRANSFER_PK;
	let vk_checksum = TransferZKPKeyChecksum::get();
	assert_eq!(vk.get_checksum(), vk_checksum);
	pk
}

fn setup_for_private_transfer() {
	assert_ok!(Assets::init_asset(
		Origin::signed(1),
		TEST_ASSET,
		10_000_000
	));
	assert_eq!(Assets::balance(1, TEST_ASSET), 10_000_000);
	assert_eq!(PoolBalance::get(TEST_ASSET), 0);
}

#[test]
fn transferring_spent_coin_should_not_work() {
	new_test_ext().execute_with(|| {
		setup_for_private_transfer();

		let hash_param = HashParam::deserialize(HASH_PARAM.data);
		let commit_param = CommitmentParam::deserialize(COMMIT_PARAM.data);

		let pk = load_zkp_keys();

		let mut rng = ChaCha20Rng::from_seed([3u8; 32]);
		let mut sk = [0u8; 32];

		let iter = 1;
		let size = iter << 1;
		let senders = mint_tokens_helper(size);

		let vn_list = VNList::get();
		assert_eq!(vn_list.len(), 0);

		// build receivers
		let mut receivers_full = Vec::new();
		let mut receivers_processed = Vec::new();
		for i in 0usize..size {
			// build a receiver token
			rng.fill_bytes(&mut sk[..]);
			let receiver_full =
				MantaAssetFullReceiver::sample(&commit_param, &sk, &TEST_ASSET, &(), &mut rng);
			let receiver = receiver_full.prepared.process(&(i as u64 + 10), &mut rng);
			receivers_full.push(receiver_full);
			receivers_processed.push(receiver);
		}

		for i in 0usize..iter {
			let coin_shards = CoinShards::get();

			// build sender meta data
			let sender_1 = senders[i * 2].clone();
			let sender_2 = senders[i * 2 + 1].clone();
			let shard_index_1 = sender_1.commitment[0] as usize;
			let shard_index_2 = sender_2.commitment[0] as usize;
			let list_1 = coin_shards.shard[shard_index_1].list.clone();
			let sender_1 = SenderMetaData::build(hash_param.clone(), sender_1, &list_1);
			let list_2 = coin_shards.shard[shard_index_2].list.clone();
			let sender_2 = SenderMetaData::build(hash_param.clone(), sender_2, &list_2);

			// extract the receivers
			let receiver_1 = receivers_processed[i * 2 + 1].clone();
			let receiver_2 = receivers_processed[i * 2].clone();

			// form the transaction payload
			let payload = generate_private_transfer_payload(
				commit_param.clone(),
				hash_param.clone(),
				&pk,
				sender_1,
				sender_2,
				receiver_1,
				receiver_2,
				&mut rng,
			);

			assert_ok!(Assets::private_transfer(Origin::signed(1), payload));

			assert_noop!(
				Assets::private_transfer(Origin::signed(1), payload),
				Error::<Test>::MantaCoinSpent
			);
		}
	});
}

=======
fn transferring_without_init_should_not_work() {
	new_test_ext().execute_with(|| {
		assert_noop!(
			Assets::transfer_asset(Origin::signed(1), 2, TEST_ASSET, 101),
			Error::<Test>::BasecoinNotInit
		);
	});
}

>>>>>>> b9e1cd26
#[test]
fn destroying_asset_balance_with_positive_balance_should_work() {
	new_test_ext().execute_with(|| {
		assert_ok!(Assets::init_asset(Origin::signed(1), TEST_ASSET, 100));
		assert_eq!(Assets::balance(1, TEST_ASSET), 100);
	});
}

#[test]
fn cannot_init_twice() {
	new_test_ext().execute_with(|| {
		assert_ok!(Assets::init_asset(Origin::signed(1), TEST_ASSET, 100));
		assert_noop!(
			Assets::init_asset(Origin::signed(1), TEST_ASSET, 100),
			Error::<Test>::AlreadyInitialized
		);
	});
}

fn mint_tokens_helper(size: usize) -> Vec<MantaAsset> {
	let commit_param = CommitmentParam::deserialize(COMMIT_PARAM.data);

	let mut rng = ChaCha20Rng::from_seed([3u8; 32]);
	let mut pool = 0;
	let mut sk = [0u8; 32];

	// sender tokens
	let mut senders = Vec::new();
	for i in 0usize..size {
		// build a sender token
		let token_value = 10 + i as u64;
		rng.fill_bytes(&mut sk);
		let asset = MantaAsset::sample(&commit_param, &sk, &TEST_ASSET, &token_value, &mut rng);
		let payload = generate_mint_payload(&asset);

		// mint a sender token
		assert_ok!(Assets::mint_private_asset(Origin::signed(1), payload));

		pool += token_value;

		// sanity checks
		assert_eq!(PoolBalance::get(TEST_ASSET), pool);
		let coin_shards = CoinShards::get();
		assert!(coin_shards.exist(&asset.commitment));
		senders.push(asset);
	}
	senders
}

fn generate_mint_payload_helper(value: u64) -> [u8; MINT_PAYLOAD_SIZE] {
	let commit_param = CommitmentParam::deserialize(COMMIT_PARAM.data);
	let mut rng = ChaCha20Rng::from_seed([3u8; 32]);
	let mut sk = [0u8; 32];
	rng.fill_bytes(&mut sk);
	let asset = MantaAsset::sample(&commit_param, &sk, &TEST_ASSET, &value, &mut rng);
	generate_mint_payload(&asset)
}

fn mint_tokens_setup_helper() {
	assert_ok!(Assets::init_asset(Origin::signed(1), TEST_ASSET, 100));
	assert_eq!(Assets::balance(1, TEST_ASSET), 100);
	assert_eq!(PoolBalance::get(TEST_ASSET), 0);
}

fn transfer_test_helper(iter: usize) {
	setup_for_private_transfer();

	let hash_param = HashParam::deserialize(HASH_PARAM.data);
	let commit_param = CommitmentParam::deserialize(COMMIT_PARAM.data);

	let pk = load_zkp_keys();

	let mut rng = ChaCha20Rng::from_seed([3u8; 32]);
	let mut sk = [0u8; 32];

	let size = iter << 1;
	let senders = mint_tokens_helper(size);
	let pool = PoolBalance::get(TEST_ASSET);

	let vn_list = VNList::get();
	assert_eq!(vn_list.len(), 0);

	// build receivers
	let mut receivers_full = Vec::new();
	let mut receivers_processed = Vec::new();
	for i in 0usize..size {
		// build a receiver token
		rng.fill_bytes(&mut sk);
		let receiver_full =
			MantaAssetFullReceiver::sample(&commit_param, &sk, &TEST_ASSET, &(), &mut rng);
		let receiver = receiver_full.prepared.process(&(i as u64 + 10), &mut rng);
		receivers_full.push(receiver_full);
		receivers_processed.push(receiver);
	}

	for i in 0usize..iter {
		let coin_shards = CoinShards::get();

		// build sender meta data
		let sender_1 = senders[i * 2].clone();
		let sender_2 = senders[i * 2 + 1].clone();
		let shard_index_1 = sender_1.commitment[0] as usize;
		let shard_index_2 = sender_2.commitment[0] as usize;
		let list_1 = coin_shards.shard[shard_index_1].list.clone();
		let sender_1 = SenderMetaData::build(hash_param.clone(), sender_1, &list_1);
		let list_2 = coin_shards.shard[shard_index_2].list.clone();
		let sender_2 = SenderMetaData::build(hash_param.clone(), sender_2, &list_2);

		// extract the receivers
		let receiver_1 = receivers_processed[i * 2 + 1].clone();
		let receiver_2 = receivers_processed[i * 2].clone();

		// form the transaction payload
		let payload = generate_private_transfer_payload(
			commit_param.clone(),
			hash_param.clone(),
			&pk,
			sender_1,
			sender_2,
			receiver_1.clone(),
			receiver_2.clone(),
			&mut rng,
		);

		// invoke the transfer event
		assert_ok!(Assets::private_transfer(Origin::signed(1), payload));

		// check the ciphertexts
		let enc_value_list = EncValueList::get();
		assert_eq!(enc_value_list.len(), 2 * (i + 1));
		assert_eq!(enc_value_list[2 * i], receiver_1.ciphertext);
		assert_eq!(enc_value_list[2 * i + 1], receiver_2.ciphertext);

		let mut ciphertext_1 = [0u8; 48];
		ciphertext_1[0..16].copy_from_slice(receiver_1.ciphertext.as_ref());
		ciphertext_1[16..48].copy_from_slice(receiver_1.sender_pk.as_ref());
		let sk_1 = receivers_full[i * 2 + 1].spend.ecsk.clone();
		assert_eq!(
			<MantaCrypto as Ecies>::decrypt(&sk_1, &ciphertext_1),
			receiver_1.value
		);

		let mut ciphertext_2 = [0u8; 48];
		ciphertext_2[0..16].copy_from_slice(receiver_2.ciphertext.as_ref());
		ciphertext_2[16..48].copy_from_slice(receiver_2.sender_pk.as_ref());
		let sk_2 = receivers_full[i * 2].spend.ecsk.clone();
		assert_eq!(
			<MantaCrypto as Ecies>::decrypt(&sk_2, &ciphertext_2),
			receiver_2.value
		);
		assert_eq!(PoolBalance::get(TEST_ASSET), pool);
	}

	// check the resulting status of the ledger storage
	assert_eq!(TotalSupply::get(TEST_ASSET), 10_000_000);
	let coin_shards = CoinShards::get();
	for i in 0usize..size {
		assert!(coin_shards.exist(&senders[i].commitment));
		assert!(coin_shards.exist(&receivers_processed[i].commitment));
		assert_eq!(vn_list[i], senders[i].void_number);
	}
}

fn reclaim_test_helper(iter: usize) {
	setup_for_private_transfer();

	let hash_param = HashParam::deserialize(HASH_PARAM.data);
	let commit_param = CommitmentParam::deserialize(COMMIT_PARAM.data);

	let size = iter << 1;
	let senders = mint_tokens_helper(size);
	let mut pool = PoolBalance::get(TEST_ASSET);

	let mut rng = ChaCha20Rng::from_seed([3u8; 32]);
	let mut sk = [0u8; 32];

	let pk = load_zkp_keys();

	for i in 0usize..iter {
		let coin_shards = CoinShards::get();

		// build sender mata data
		let sender_1 = senders[i * 2].clone();
		let sender_2 = senders[i * 2 + 1].clone();
		let shard_index_1 = sender_1.commitment[0] as usize;
		let shard_index_2 = sender_2.commitment[0] as usize;
		let list_1 = coin_shards.shard[shard_index_1].list.clone();
		let sender_1 = SenderMetaData::build(hash_param.clone(), sender_1, &list_1);
		let list_2 = coin_shards.shard[shard_index_2].list.clone();
		let sender_2 = SenderMetaData::build(hash_param.clone(), sender_2, &list_2);

		rng.fill_bytes(&mut sk);
		let receiver_full =
			MantaAssetFullReceiver::sample(&commit_param, &sk, &TEST_ASSET, &(), &mut rng);
		let receiver = receiver_full.prepared.process(&10, &mut rng);

		let reclaim_value =
			sender_1.asset.priv_info.value + sender_2.asset.priv_info.value - receiver.value;

		// form the transaction payload
		let payload = generate_reclaim_payload(
			commit_param.clone(),
			hash_param.clone(),
			&pk,
			sender_1.clone(),
			sender_2.clone(),
			receiver,
			reclaim_value,
			&mut rng,
		);

		// invoke the reclaim event
		assert_ok!(Assets::reclaim(Origin::signed(1), payload));

		// check the resulting status of the ledger storage
		assert_eq!(TotalSupply::get(TEST_ASSET), 10_000_000);
		pool -= reclaim_value;
		assert_eq!(PoolBalance::get(TEST_ASSET), pool);

		let vn_list = VNList::get();
		assert_eq!(vn_list.len(), 2 * (i + 1));
		assert_eq!(vn_list[i * 2], sender_1.asset.void_number);
		assert_eq!(vn_list[i * 2 + 1], sender_2.asset.void_number);
	}
	let enc_value_list = EncValueList::get();
	assert_eq!(enc_value_list.len(), iter);
}<|MERGE_RESOLUTION|>--- conflicted
+++ resolved
@@ -128,8 +128,6 @@
 		assert!(coin_shards.exist(&asset.commitment));
 		let vn_list = VNList::get();
 		assert_eq!(vn_list.len(), 0);
-<<<<<<< HEAD
-=======
 	});
 }
 
@@ -247,7 +245,6 @@
 			Assets::mint_private_asset(Origin::signed(1), payload),
 			Error::<Test>::MintFail
 		);
->>>>>>> b9e1cd26
 	});
 }
 
@@ -348,7 +345,6 @@
 }
 
 #[test]
-<<<<<<< HEAD
 fn transferring_with_hash_param_mismatch_should_not_work() {
 	new_test_ext().execute_with(|| {
 		setup_for_private_transfer();
@@ -360,6 +356,16 @@
 		assert_noop!(
 			Assets::private_transfer(Origin::signed(1), payload),
 			Error::<Test>::MintFail
+		);
+	});
+}
+
+#[test]
+fn transferring_without_init_should_not_work() {
+	new_test_ext().execute_with(|| {
+		assert_noop!(
+			Assets::transfer_asset(Origin::signed(1), 2, TEST_ASSET, 101),
+			Error::<Test>::BasecoinNotInit
 		);
 	});
 }
@@ -461,17 +467,6 @@
 	});
 }
 
-=======
-fn transferring_without_init_should_not_work() {
-	new_test_ext().execute_with(|| {
-		assert_noop!(
-			Assets::transfer_asset(Origin::signed(1), 2, TEST_ASSET, 101),
-			Error::<Test>::BasecoinNotInit
-		);
-	});
-}
-
->>>>>>> b9e1cd26
 #[test]
 fn destroying_asset_balance_with_positive_balance_should_work() {
 	new_test_ext().execute_with(|| {
