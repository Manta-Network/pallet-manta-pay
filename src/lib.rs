// Copyright 2019-2021 Manta Network.
// This file is part of pallet-manta-pay.
//
// pallet-manta-pay is free software: you can redistribute it and/or modify
// it under the terms of the GNU General Public License as published by
// the Free Software Foundation, either version 3 of the License, or
// (at your option) any later version.
//
// pallet-manta-pay is distributed in the hope that it will be useful,
// but WITHOUT ANY WARRANTY; without even the implied warranty of
// MERCHANTABILITY or FITNESS FOR A PARTICULAR PURPOSE.  See the
// GNU General Public License for more details.
//
// You should have received a copy of the GNU General Public License
// along with pallet-manta-pay.  If not, see <http://www.gnu.org/licenses/>.

//! # Manta pay Module
//!
//! A simple, secure module for manta pay: an anonymous transfer protocol
//!
//! ## Overview
//!
//! The Assets module provides functionality for asset management of fungible asset classes
//! with a fixed supply, including:
//!
//! * Asset Issuance
//! * Asset Transfer
//! * Private Asset Mint
//! * Private Asset Transfer
//! * Private Asset Reclaim
//!
//! To use it in your runtime, you need to implement the assets [`Config`](./config.Config.html).
//!
//! The supported dispatchable functions are documented in the [`Call`](./enum.Call.html) enum.
//!
//! ### Terminology
//!
//! * **Asset issuance:** The creation of the asset (note: this asset can only be created once)
//! * **Asset transfer:** The action of transferring assets from one account to another.
//! * **Private asset mint:** The action of converting certain number of `Asset`s into an UTXO
//! that holds same number of private assets.
//! * **Private asset transfer:** The action of transferring certain number of private assets from
//! two UTXOs to another two UTXOs.
//! * **Private asset reclaim:** The action of transferring certain number of private assets from
//! two UTXOs to another UTXO, and converting the remaining private assets back to public
//! assets.
//!
//! The assets system in Manta is designed to make the following possible:
//!
//! * Issue a public asset to its creator's account.
//! * Move public assets between accounts.
//! * Converting public assets to private assets, and vice versa.
//! * Move private assets between accounts (in UTXO model).
//!
//! ## Interface
//!
//! ### Dispatchable Functions
//!
//! * `init_asset` - Issues the total supply of a new fungible asset to the account of the caller of the function.
//! * `transfer_asset` - Transfers an `amount` of units of fungible asset `id` from the balance of
//! the function caller's account (`origin`) to a `target` account.
//! * `mint_private_asset` - Converting an `amount` of units of fungible asset `id` from the caller to a private UTXO.
//! (The caller does not need to be the owner of this UTXO)
//! * `private_transfer` - Transfer two input UTXOs into two output UTXOs. Require that 1) the input UTXOs are
//! already in the ledger and are not spend before 2) the sum of private assets in input UTXOs matches that
//! of the output UTXOs. The requirements are guaranteed via ZK proof.
//! * `reclaim` - Transfer two input UTXOs into one output UTXOs, and convert the remaining assets to the
//! public assets. Require that 1) the input UTXOs are already in the ledger and are not spend before; 2) the
//! sum of private assets in input UTXOs matches that of the output UTXO + the reclaimed amount. The
//! requirements are guaranteed via ZK proof.
//!
//! Please refer to the [`Call`](./enum.Call.html) enum and its associated variants for documentation on each
//! function.
//!
//! ### Public Functions
//! <!-- Original author of descriptions: @gavofyork -->
//!
//! * `balance` - Get the asset balance of `who`.
//! * `total_supply` - Get the total supply of an asset `id`.
//! * `pool_balance` - Get the total number of private asset.
//!
//! Please refer to the [`Module`](./struct.Module.html) struct for details on publicly available functions.
//!
//! ## Usage
//!
//! The following example shows how to use the Assets module in your runtime by exposing public functions to:
//!
//! * Initiate the fungible asset for a token distribution event (airdrop).
//! * Query the fungible asset holding balance of an account.
//! * Query the total supply of a fungible asset that has been issued.
//! * Query the total number of private fungible asset that has been minted and not reclaimed.
//!
//! ### Prerequisites
//!
//! Import the Assets module and types and derive your runtime's configuration traits from the Assets module trait.
//!
//! ## Related Modules
//!
//! * [`System`](../frame_system/index.html)
//! * [`Support`](../frame_support/index.html)

// Ensure we're `no_std` when compiling for Wasm.
#![cfg_attr(not(feature = "std"), no_std)]

mod ledger;
mod payload;
mod runtime_benchmark;
mod zkp;

#[cfg(test)]
mod test;
#[cfg(test)]
#[macro_use]
extern crate std;

pub use ledger::{Shard, Shards};
pub use manta_crypto::MantaSerDes;
pub use payload::*;
pub use zkp::*;
pub mod weights;
pub use weights::WeightInfo;

use ark_std::vec::Vec;
use frame_support::{decl_error, decl_event, decl_module, decl_storage, ensure};
use frame_system::ensure_signed;
use ledger::LedgerSharding;
use manta_asset::SanityCheck;
use manta_crypto::*;
use sp_runtime::traits::{StaticLookup, Zero};
use sp_std::prelude::*;

/// An abstract struct for manta-pay.
pub struct MantaPay;

pub const MINT_PAYLOAD_SIZE: usize = 112;
pub const PRIVATE_TRANSFER_PAYLOAD_SIZE: usize = 608;
pub const RECLAIM_PAYLOAD_SIZE: usize = 512;

/// Type aliases
pub type PrivateTransferPayload = [u8; PRIVATE_TRANSFER_PAYLOAD_SIZE];
pub type ReclaimPayload = [u8; RECLAIM_PAYLOAD_SIZE];

/// The module configuration trait.
pub trait Config: frame_system::Config {
	/// The overarching event type.
	type Event: From<Event<Self>> + Into<<Self as frame_system::Config>::Event>;

	/// Weight information for extrinsics in this pallet.
	type WeightInfo: WeightInfo;
}

decl_module! {
	pub struct Module<T: Config> for enum Call where origin: T::Origin {
		type Error = Error<T>;

		fn deposit_event() = default;
		/// Issue a new class of fungible assets. There are, and will only ever be, `total`
		/// such assets and they'll all belong to the `origin` initially. It will have an
		/// identifier `AssetId` instance: this will be specified in the `Issued` event.
		/// # <weight>
		/// - `O(1)`
		/// - 1 storage mutation (codec `O(1)`).
		/// - 2 storage writes (codec `O(1)`).
		/// - 1 event.
		/// # </weight>
		#[weight = T::WeightInfo::init_asset()]
		fn init_asset(origin,
			asset_id: u64,
			total: u64
		) {

			// if the asset_id has a total suply != 0, then this asset is initialized
			ensure!(
				!TotalSupply::contains_key(&asset_id),
				<Error<T>>::AlreadyInitialized
			);

			let origin = ensure_signed(origin)?;

			// for now we hard code the parameters generated from the following seed:
			//  * hash parameter seed: [1u8; 32]
			//  * commitment parameter seed: [2u8; 32]
			// We may want to pass those two in for `init`
			let hash_param = HashParam::deserialize(HASH_PARAM.data)?;
			let commit_param = CommitmentParam::deserialize(COMMIT_PARAM.data)?;
			let hash_param_checksum = hash_param.get_checksum()?;
			let commit_param_checksum = commit_param.get_checksum()?;
			HashParamChecksum::put(hash_param_checksum);
			CommitParamChecksum::put(commit_param_checksum);

			// push the ZKP verification key to the ledger storage
			//
			// NOTE:
			//    this is is generated via
			//      let zkp_key = priv_coin::manta_XXX_zkp_key_gen(&hash_param_seed, &commit_param_seed);
			//
			// for prototype, we use this function to generate the ZKP verification key
			// for product we should use a MPC protocol to build the ZKP verification key
			// and then deploy that vk
			//
			let transfer_key_digest = TRANSFER_PK.get_checksum()?;
			TransferZKPKeyChecksum::put(transfer_key_digest);

			let reclaim_key_digest = RECLAIM_PK.get_checksum()?;
			ReclaimZKPKeyChecksum::put(reclaim_key_digest);

			// coin_shards are 256 lists of commitments
			let coin_shards = Shards::default();
			CoinShards::put(coin_shards);


			// initialize the asset with `total` number of supplies
			// the total number of private asset (pool balance) remain 0
			// the assets is credit to the sender's account
			PoolBalance::insert(asset_id, 0);
			TotalSupply::insert(asset_id, total);
			<Balances<T>>::insert(&origin, asset_id, total);

			VNList::put(Vec::<[u8; 32]>::new());
			EncValueList::put(Vec::<[u8; 16]>::new());

			Self::deposit_event(RawEvent::Issued(asset_id, origin, total));
		}

		/// Move some assets from one holder to another.
		///
		/// # <weight>
		/// - `O(1)`
		/// - 1 static lookup
		/// - 2 storage mutations (codec `O(1)`).
		/// - 1 event.
		/// # </weight>
		#[weight = T::WeightInfo::transfer_asset()]
		fn transfer_asset(origin,
			target: <T::Lookup as StaticLookup>::Source,
			asset_id: u64,
			amount: u64
		) {

			// if the asset_id has a total suply == 0, then this asset is initialized
			ensure!(
				TotalSupply::contains_key(&asset_id),
				<Error<T>>::BasecoinNotInit
			);
			let origin = ensure_signed(origin)?;

			let origin_account = origin.clone();
			let origin_balance = <Balances<T>>::get(&origin_account, asset_id);
			let target = T::Lookup::lookup(target)?;
			ensure!(!amount.is_zero(), Error::<T>::AmountZero);
			ensure!(origin_balance >= amount, Error::<T>::BalanceLow);
			Self::deposit_event(
				RawEvent::Transferred(asset_id, origin, target.clone(), amount)
			);

			// todo: figure out the different between insert and mutate.
			<Balances<T>>::insert(origin_account, asset_id, origin_balance - amount);
			<Balances<T>>::mutate(target, asset_id, |balance| *balance += amount);
		}

		/// Given an amount, and relevant data, mint the token to the ledger
		#[weight = T::WeightInfo::mint_private_asset()]
		fn mint_private_asset(origin,
			payload: [u8; 112]
		) {
			// todo: Implement the fix denomination method

			// parse the input_data into input
			let input = MintData::deserialize(payload.as_ref())?;

			// if the asset_id has a total suply == 0, then this asset is initialized
			ensure!(
				TotalSupply::contains_key(&input.asset_id),
				<Error<T>>::BasecoinNotInit
			);

			// get the original balance
			let origin = ensure_signed(origin)?;
			let origin_account = origin.clone();
			ensure!(!input.amount.is_zero(), Error::<T>::AmountZero);
			let origin_balance = <Balances<T>>::get(&origin_account, input.asset_id);
			ensure!(origin_balance >= input.amount, Error::<T>::BalanceLow);

<<<<<<< HEAD
			// get the parameter checksum from the ledger
			// and make sure the parameters match
			let hash_param_checksum_local = HASH_PARAM.get_checksum()?;
			let commit_param_checksum_local = COMMIT_PARAM.get_checksum()?;
=======
			// HASH_PARAM and COMMIT_PARAM are too big to keep on chain,
			// therefore we only store their checksums.
			// Retreive them from the ledger and make sure they match to the locals
			let hash_param_checksum_local = HASH_PARAM.get_checksum();
			let commit_param_checksum_local = COMMIT_PARAM.get_checksum();
>>>>>>> 6486f30a

			let hash_param_checksum = HashParamChecksum::get();
			let commit_param_checksum = CommitParamChecksum::get();
			ensure!(
				hash_param_checksum_local == hash_param_checksum,
				<Error<T>>::MintFail
			);
			ensure!(
				commit_param_checksum_local == commit_param_checksum,
				<Error<T>>::MintFail
			);

			let hash_param = HashParam::deserialize(HASH_PARAM.data)?;
			let commit_param = CommitmentParam::deserialize(COMMIT_PARAM.data)?;

			// check the validity of the commitment
			ensure!(
				input.sanity(&commit_param)?,
				<Error<T>>::MintFail
			);

			// check cm is not in the ledger
			let mut coin_shards = CoinShards::get();
			ensure!(
				!coin_shards.exist(&input.cm),
				Error::<T>::MantaCoinExist
			);

			// update the shards
			coin_shards.update(&input.cm, hash_param)?;

			// write back to ledger storage
			Self::deposit_event(
				RawEvent::Minted(input.asset_id, origin, input.amount)
			);
			CoinShards::put(coin_shards);

			let old_pool_balance = PoolBalance::get(input.asset_id);
			PoolBalance::mutate(
				input.asset_id,
				|balance| *balance = old_pool_balance + input.amount
			);
			<Balances<T>>::mutate(
				origin_account,
				input.asset_id,
				|balance| *balance =  origin_balance - input.amount
			);
		}


		/// Manta's private transfer function that moves values from two
		/// sender's private tokens into two receiver tokens. A proof is required to
		/// make sure that this transaction is valid.
		/// Neither the values nor the identities is leaked during this process.
		#[weight = T::WeightInfo::private_transfer()]
		fn private_transfer(origin,
			payload: PrivateTransferPayload,
		) {
			// this function does not know which asset_id is been transferred.
			// so there will not be an initialization check

			let data = PrivateTransferData::deserialize(payload.as_ref())?;
			let origin = ensure_signed(origin)?;

			// get the parameter checksum from the ledger
			// and make sure the parameters match
			let hash_param_checksum_local = HASH_PARAM.get_checksum()?;

			let hash_param_checksum = HashParamChecksum::get();
			ensure!(
				hash_param_checksum_local == hash_param_checksum,
				<Error<T>>::MintFail
			);
			let hash_param = HashParam::deserialize(HASH_PARAM.data)?;

			// check if vn_old already spent
			let mut sn_list = VNList::get();
			ensure!(
				!sn_list.contains(&data.sender_1.void_number),
				<Error<T>>::MantaCoinSpent
			);
			sn_list.push(data.sender_1.void_number);
			ensure!(
				!sn_list.contains(&data.sender_2.void_number),
				<Error<T>>::MantaCoinSpent
			);
			sn_list.push(data.sender_2.void_number);

			// get the ledger state from the ledger
			// and check the validity of the state
			let mut coin_shards = CoinShards::get();
			ensure!(
				coin_shards.check_root(&data.sender_1.root),
				<Error<T>>::InvalidLedgerState
			);
			ensure!(
				coin_shards.check_root(&data.sender_2.root),
				<Error<T>>::InvalidLedgerState
			);

			// check the commitment are not in the list already
			// and update coin list
			// with sharding, there is no point to batch update
			// since the commitments are likely to go to different shards
			ensure!(
				!coin_shards.exist(&data.receiver_1.cm),
				<Error<T>>::MantaCoinExist
			);
			coin_shards.update(&data.receiver_1.cm, hash_param.clone())?;
			ensure!(
				!coin_shards.exist(&data.receiver_2.cm),
				<Error<T>>::MantaCoinExist
			);
			coin_shards.update(&data.receiver_2.cm, hash_param)?;

			// get the verification key from the ledger
			let transfer_vk_checksum = TransferZKPKeyChecksum::get();
			let transfer_vk = TRANSFER_PK;

			ensure!(
				transfer_vk.get_checksum()? == transfer_vk_checksum,
				<Error<T>>::ZkpParamFail,
			);

			// check validity of zkp
			ensure!(
				data.verify(&transfer_vk),
				<Error<T>>::ZkpVerificationFail,
			);

			// TODO: revisit replay attack here

			// update ledger storage
			let mut enc_value_list = EncValueList::get();
			enc_value_list.push(data.receiver_1.cipher);
			enc_value_list.push(data.receiver_2.cipher);

			Self::deposit_event(RawEvent::PrivateTransferred(origin));
			CoinShards::put(coin_shards);
			VNList::put(sn_list);
			EncValueList::put(enc_value_list);
		}


		/// Manta's reclaim function that moves values from two
		/// sender's private tokens into a receiver public account, and a private token.
		/// A proof is required to
		/// make sure that this transaction is valid.
		/// Neither the values nor the identities is leaked during this process;
		/// except for the reclaimed amount.
		/// At the moment, the reclaimed amount goes directly to `origin` account.
		/// __TODO__: shall we use a different receiver rather than `origin`?
		#[weight = T::WeightInfo::reclaim()]
		fn reclaim(origin,
			payload: ReclaimPayload,
		) {

			let data = ReclaimData::deserialize(payload.as_ref())?;

			// if the asset_id has a total suply == 0, then this asset is initialized
			ensure!(
				TotalSupply::contains_key(&data.asset_id),
				<Error<T>>::BasecoinNotInit
			);

			let origin = ensure_signed(origin)?;
			let origin_account = origin.clone();
			let origin_balance = <Balances<T>>::get(&origin, data.asset_id);

			// get the parameter checksum from the ledger
			// and make sure the parameters match
			let hash_param_checksum_local = HASH_PARAM.get_checksum()?;

			let hash_param_checksum = HashParamChecksum::get();
			ensure!(
				hash_param_checksum_local == hash_param_checksum,
				<Error<T>>::MintFail
			);
			let hash_param = HashParam::deserialize(HASH_PARAM.data)?;

			// check the balance is greater than amount
			let mut pool = PoolBalance::get(data.asset_id);
			ensure!(pool>=data.reclaim_amount, <Error<T>>::PoolOverdrawn);
			pool -= data.reclaim_amount;

			// check if sn_old already spent
			let mut sn_list = VNList::get();
			ensure!(
				!sn_list.contains(&data.sender_1.void_number),
				<Error<T>>::MantaCoinSpent
			);
			sn_list.push(data.sender_1.void_number);
			ensure!(
				!sn_list.contains(&data.sender_2.void_number),
				<Error<T>>::MantaCoinSpent
			);
			sn_list.push(data.sender_2.void_number);

			// get the coin list
			let mut coin_shards = CoinShards::get();

			// get the verification key from the ledger
			let reclaim_vk_checksum = ReclaimZKPKeyChecksum::get();
			let reclaim_vk = RECLAIM_PK;
			ensure!(
				reclaim_vk.get_checksum()? == reclaim_vk_checksum,
				<Error<T>>::ZkpParamFail
			);
			// get the ledger state from the ledger
			// and check the validity of the state
			ensure!(
				coin_shards.check_root(&data.sender_1.root),
				<Error<T>>::InvalidLedgerState
			);
			ensure!(
				coin_shards.check_root(&data.sender_2.root),
				<Error<T>>::InvalidLedgerState
			);
			// check the commitment are not in the list already
			ensure!(
				!coin_shards.exist(&data.receiver.cm),
				<Error<T>>::MantaCoinSpent
			);


			// check validity of zkp
			ensure!(
				data.verify(&reclaim_vk),
				<Error<T>>::ZkpVerificationFail,
			);

			// TODO: revisit replay attack here

			// update ledger storage
			let mut enc_value_list = EncValueList::get();
			enc_value_list.push(data.receiver.cipher);


			coin_shards.update(&data.receiver.cm, hash_param)?;
			CoinShards::put(coin_shards);

			Self::deposit_event(
				RawEvent::PrivateReclaimed(data.asset_id, origin, data.reclaim_amount)
			);
			VNList::put(sn_list);
			PoolBalance::mutate(data.asset_id, |balance| *balance = pool);
			EncValueList::put(enc_value_list);
			<Balances<T>>::mutate(
				origin_account,
				data.asset_id,
				|balance| *balance = origin_balance + data.reclaim_amount
			);
		}
	}
}

decl_event! {
	pub enum Event<T> where
		<T as frame_system::Config>::AccountId,
	{
		/// The asset was issued. \[asset_id, owner, total_supply\]
		Issued(u64, AccountId, u64),
		/// The asset was transferred. \[from, to, amount\]
		Transferred(u64, AccountId, AccountId, u64),
		/// The asset was minted to private
		Minted(u64, AccountId, u64),
		/// Private transfer
		PrivateTransferred(AccountId),
		/// The assets was reclaimed
		PrivateReclaimed(u64, AccountId, u64),
	}
}

decl_error! {
	/// Error messages.
	pub enum Error for Module<T: Config> {
		/// This token has already been initiated
		AlreadyInitialized,
		/// Transfer when not initialized
		BasecoinNotInit,
		/// Transfer amount should be non-zero
		AmountZero,
		/// Account balance must be greater than or equal to the transfer amount
		BalanceLow,
		/// Balance should be non-zero
		BalanceZero,
		/// Mint failure
		MintFail,
		/// MantaCoin exist
		MantaCoinExist,
		/// MantaCoin does not exist
		MantaNotCoinExist,
		/// MantaCoin already spend
		MantaCoinSpent,
		/// ZKP parameter failed
		ZkpParamFail,
		/// ZKP verification failed
		ZkpVerificationFail,
		/// invalid ledger state
		InvalidLedgerState,
		/// Pool overdrawn
		PoolOverdrawn,
		/// Invalid parameters
		ParamFail,
	}
}

decl_storage! {
	trait Store for Module<T: Config> as Assets {
		/// The number of units of assets held by any given account.
		pub Balances: double_map
			hasher(blake2_128_concat) T::AccountId,
			hasher(blake2_128_concat) u64
			=> u64;

		/// The total unit supply of the asset.
		/// If 0, then this asset is not initialized.
		pub TotalSupply: map hasher(blake2_128_concat) u64 => u64;

		/// List of _void number_s.
		/// A void number is also known as a `serial number` or `nullifier` in other protocols.
		/// Each coin has a unique void number, and if this number is revealed,
		/// the coin is voided.
		/// The ledger maintains a list of all void numbers.
		pub VNList get(fn vn_list): Vec<[u8; 32]>;

		/// List of Coins that has ever been created.
		/// We employ a sharding system to host all the coins
		/// for better concurrency.
		pub CoinShards get(fn coin_shards): Shards;

		/// List of encrypted values.
		pub EncValueList get(fn enc_value_list): Vec<[u8; 16]>;

		/// The balance of all minted coins for this asset_id.
		pub PoolBalance: map hasher(blake2_128_concat) u64 => u64;

		/// The checksum of hash parameter.
		pub HashParamChecksum get(fn hash_param_checksum): [u8; 32];

		/// The checksum of commitment parameter.
		pub CommitParamChecksum get(fn commit_param_checksum): [u8; 32];

		/// The verification key for zero-knowledge proof for transfer protocol.
		/// At the moment we are storing the whole serialized key
		/// in the blockchain storage.
		pub TransferZKPKeyChecksum get(fn transfer_zkp_vk_checksum): [u8; 32];

		/// The verification key for zero-knowledge proof for reclaim protocol.
		/// At the moment we are storing the whole serialized key
		/// in the blockchain storage.
		pub ReclaimZKPKeyChecksum get(fn reclaim_zkp_vk_checksum): [u8; 32];
	}
}

// The main implementation block for the module.
impl<T: Config> Module<T> {
	// Public immutables

	/// Get the asset `id` balance of `who`.
	pub fn balance(who: T::AccountId, what: u64) -> u64 {
		<Balances<T>>::get(who, what)
	}

	/// Get the asset `id` total supply.
	pub fn total_supply(what: u64) -> u64 {
		TotalSupply::get(what)
	}
}<|MERGE_RESOLUTION|>--- conflicted
+++ resolved
@@ -281,18 +281,10 @@
 			let origin_balance = <Balances<T>>::get(&origin_account, input.asset_id);
 			ensure!(origin_balance >= input.amount, Error::<T>::BalanceLow);
 
-<<<<<<< HEAD
 			// get the parameter checksum from the ledger
 			// and make sure the parameters match
 			let hash_param_checksum_local = HASH_PARAM.get_checksum()?;
 			let commit_param_checksum_local = COMMIT_PARAM.get_checksum()?;
-=======
-			// HASH_PARAM and COMMIT_PARAM are too big to keep on chain,
-			// therefore we only store their checksums.
-			// Retreive them from the ledger and make sure they match to the locals
-			let hash_param_checksum_local = HASH_PARAM.get_checksum();
-			let commit_param_checksum_local = COMMIT_PARAM.get_checksum();
->>>>>>> 6486f30a
 
 			let hash_param_checksum = HashParamChecksum::get();
 			let commit_param_checksum = CommitParamChecksum::get();
