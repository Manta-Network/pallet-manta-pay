// Copyright 2019-2021 Manta Network.
// This file is part of pallet-manta-pay.
//
// pallet-manta-pay is free software: you can redistribute it and/or modify
// it under the terms of the GNU General Public License as published by
// the Free Software Foundation, either version 3 of the License, or
// (at your option) any later version.
//
// pallet-manta-pay is distributed in the hope that it will be useful,
// but WITHOUT ANY WARRANTY; without even the implied warranty of
// MERCHANTABILITY or FITNESS FOR A PARTICULAR PURPOSE.  See the
// GNU General Public License for more details.
//
// You should have received a copy of the GNU General Public License
// along with pallet-manta-pay.  If not, see <http://www.gnu.org/licenses/>.

//! # Manta pay Module
//!
//! A simple, secure module for manta pay: an anonymous transfer protocol
//!
//! ## Overview
//!
//! The Assets module provides functionality for asset management of fungible asset classes
//! with a fixed supply, including:
//!
//! * Asset Issuance
//! * Asset Transfer
//! * Private Asset Mint
//! * Private Asset Transfer
//! * Private Asset Reclaim
//!
//! To use it in your runtime, you need to implement the assets [`Config`](./config.Config.html).
//!
//! The supported dispatchable functions are documented in the [`Call`](./enum.Call.html) enum.
//!
//! ### Terminology
//!
//! * **Asset issuance:** The creation of the asset (note: this asset can only be created once)
//! * **Asset transfer:** The action of transferring assets from one account to another.
//! * **Private asset mint:** The action of converting certain number of `Asset`s into an UTXO
//! that holds same number of private assets.
//! * **Private asset transfer:** The action of transferring certain number of private assets from
//! two UTXOs to another two UTXOs.
//! * **Private asset reclaim:** The action of transferring certain number of private assets from
//!	two UTXOs to another UTXO, and converting the remaining private assets back to public
//! assets.
//!
//! The assets system in Manta is designed to make the following possible:
//!
//! * Issue a public asset to its creator's account.
//! * Move public assets between accounts.
//! * Converting public assets to private assets, and vice versa.
//! * Move private assets between accounts (in UTXO model).
//!
//! ## Interface
//!
//! ### Dispatchable Functions
//!
//! * `init_asset` - Issues the total supply of a new fungible asset to the account of the caller of the function.
//! * `transfer_asset` - Transfers an `amount` of units of fungible asset `id` from the balance of
//! the function caller's account (`origin`) to a `target` account.
//! * `mint_private_asset` - Converting an `amount` of units of fungible asset `id` from the caller to a private UTXO.
//! (The caller does not need to be the owner of this UTXO)
//!	* `private_transfer` - Transfer two input UTXOs into two output UTXOs. Require that 1) the input UTXOs are
//! already in the ledger and are not spend before 2) the sum of private assets in input UTXOs matches that
//! of the output UTXOs. The requirements are guaranteed via ZK proof.
//! * `reclaim` - Transfer two input UTXOs into one output UTXOs, and convert the remaining assets to the
//! public assets. Require that 1) the input UTXOs are already in the ledger and are not spend before; 2) the
//! sum of private assets in input UTXOs matches that of the output UTXO + the reclaimed amount. The
//! requirements are guaranteed via ZK proof.
//!
//! Please refer to the [`Call`](./enum.Call.html) enum and its associated variants for documentation on each
//! function.
//!
//! ### Public Functions
//! <!-- Original author of descriptions: @gavofyork -->
//!
//! * `balance` - Get the asset balance of `who`.
//! * `total_supply` - Get the total supply of an asset `id`.
//! * `pool_balance` - Get the total number of private asset.
//!
//! Please refer to the [`Module`](./struct.Module.html) struct for details on publicly available functions.
//!
//! ## Usage
//!
//! The following example shows how to use the Assets module in your runtime by exposing public functions to:
//!
//! * Initiate the fungible asset for a token distribution event (airdrop).
//! * Query the fungible asset holding balance of an account.
//! * Query the total supply of a fungible asset that has been issued.
//! * Query the total number of private fungible asset that has been minted and not reclaimed.
//!
//! ### Prerequisites
//!
//! Import the Assets module and types and derive your runtime's configuration traits from the Assets module trait.
//!
//! ## Related Modules
//!
//! * [`System`](../frame_system/index.html)
//! * [`Support`](../frame_support/index.html)

// Ensure we're `no_std` when compiling for Wasm.
#![cfg_attr(not(feature = "std"), no_std)]
<<<<<<< HEAD

mod ledger;
mod payload;
mod runtime_benchmark;
mod zkp;
=======
#![no_std]

mod benchmark;
mod coin;
mod constants;
mod crypto;
mod param;
mod serdes;
mod shard;
>>>>>>> 937f75f3

#[cfg(test)]
mod test;
#[cfg(test)]
#[macro_use]
extern crate std;

pub use ledger::{Shard, Shards};
pub use manta_crypto::MantaSerDes;
pub use payload::*;
pub use zkp::*;

use ark_std::vec::Vec;
use frame_support::{decl_error, decl_event, decl_module, decl_storage, ensure};
use frame_system::ensure_signed;
use ledger::LedgerSharding;
use manta_crypto::*;
use pallet_manta_asset::SanityCheck;
use sp_runtime::traits::{StaticLookup, Zero};
use sp_std::prelude::*;

/// The module configuration trait.
pub trait Config: frame_system::Config {
	/// The overarching event type.
	type Event: From<Event<Self>> + Into<<Self as frame_system::Config>::Event>;
}

decl_module! {
	pub struct Module<T: Config> for enum Call where origin: T::Origin {
		type Error = Error<T>;

		fn deposit_event() = default;
		/// Issue a new class of fungible assets. There are, and will only ever be, `total`
		/// such assets and they'll all belong to the `origin` initially. It will have an
		/// identifier `AssetId` instance: this will be specified in the `Issued` event.
		/// __TODO__: check the weights is correct
		/// # <weight>
		/// - `O(1)`
		/// - 1 storage mutation (codec `O(1)`).
		/// - 2 storage writes (codec `O(1)`).
		/// - 1 event.
		/// # </weight>
		#[weight = 0]
		fn init_asset(origin, total: u64) {

			ensure!(!Self::is_init(), <Error<T>>::AlreadyInitialized);
			let origin = ensure_signed(origin)?;

			// for now we hard code the parameters generated from the following seed:
			//  * hash parameter seed: [1u8; 32]
			//  * commitment parameter seed: [2u8; 32]
			// We may want to pass those two in for `init`
			let hash_param = HashParam::deserialize(HASH_PARAM.data);
			let commit_param = CommitmentParam::deserialize(COMMIT_PARAM.data);
			let hash_param_checksum = hash_param.get_checksum();
			let commit_param_checksum = commit_param.get_checksum();

			// push the ZKP verification key to the ledger storage
			//
			// NOTE:
			//    this is is generated via
			//      let zkp_key = priv_coin::manta_XXX_zkp_key_gen(&hash_param_seed, &commit_param_seed);
			//
			// for prototype, we use this function to generate the ZKP verification key
			// for product we should use a MPC protocol to build the ZKP verification key
			// and then deploy that vk
			//
			let transfer_key_digest = TRANSFER_PK.get_checksum();
			TransferZKPKeyChecksum::put(transfer_key_digest);

			let reclaim_key_digest = RECLAIM_PK.get_checksum();
			ReclaimZKPKeyChecksum::put(reclaim_key_digest);

			// coin_shards are a 256 lists of commitments
			let coin_shards = Shards::default();
			CoinShards::put(coin_shards);

			PoolBalance::put(0);
			VNList::put(Vec::<[u8; 32]>::new());
			EncValueList::put(Vec::<[u8; 16]>::new());
			<Balances<T>>::insert(&origin, total);
			<TotalSupply>::put(total);
			Self::deposit_event(RawEvent::Issued(origin, total));
			Init::put(true);
			HashParamChecksum::put(hash_param_checksum);
			CommitParamChecksum::put(commit_param_checksum);
		}

		/// Move some assets from one holder to another.
		/// __TODO__: check the weights is correct
		///
		/// # <weight>
		/// - `O(1)`
		/// - 1 static lookup
		/// - 2 storage mutations (codec `O(1)`).
		/// - 1 event.
		/// # </weight>
		#[weight = 0]
		fn transfer_asset(origin,
			target: <T::Lookup as StaticLookup>::Source,
			amount: u64
		) {
			ensure!(Self::is_init(), <Error<T>>::BasecoinNotInit);
			let origin = ensure_signed(origin)?;

			let origin_account = origin.clone();
			let origin_balance = <Balances<T>>::get(&origin_account);
			let target = T::Lookup::lookup(target)?;
			ensure!(!amount.is_zero(), Error::<T>::AmountZero);
			ensure!(origin_balance >= amount, Error::<T>::BalanceLow);
			Self::deposit_event(RawEvent::Transferred(origin, target.clone(), amount));
			<Balances<T>>::insert(origin_account, origin_balance - amount);
			<Balances<T>>::mutate(target, |balance| *balance += amount);
		}

		/// Given an amount, and relevant data, mint the token to the ledger
		#[weight = 0]
		fn mint_private_asset(origin,
			payload: [u8; 104]
		) {
			// todo: Implement the fix denomination method

			// parse the input_data into input
			let input = MintData::deserialize(payload.as_ref());

			// get the original balance
			ensure!(Self::is_init(), <Error<T>>::BasecoinNotInit);
			let origin = ensure_signed(origin)?;
			let origin_account = origin.clone();
			ensure!(!input.amount.is_zero(), Error::<T>::AmountZero);
			let origin_balance = <Balances<T>>::get(&origin_account);
			ensure!(origin_balance >= input.amount, Error::<T>::BalanceLow);

			// get the parameter checksum from the ledger
			// and make sure the parameters match
			let hash_param_checksum_local = HASH_PARAM.get_checksum();
			let commit_param_checksum_local = COMMIT_PARAM.get_checksum();

			let hash_param_checksum = HashParamChecksum::get();
			let commit_param_checksum = CommitParamChecksum::get();
			ensure!(
				hash_param_checksum_local == hash_param_checksum,
				<Error<T>>::MintFail
			);
			ensure!(
				commit_param_checksum_local == commit_param_checksum,
				<Error<T>>::MintFail
			);

			let hash_param = HashParam::deserialize(HASH_PARAM.data);
			let commit_param = CommitmentParam::deserialize(COMMIT_PARAM.data);

			// check the validity of the commitment
			ensure!(
				input.sanity(&commit_param),
				<Error<T>>::MintFail
			);

			// check cm is not in the ledger
			let mut coin_shards = CoinShards::get();
			ensure!(
				!coin_shards.exist(&input.cm),
				Error::<T>::MantaCoinExist
			);

			// update the shards
			coin_shards.update(&input.cm, hash_param);

			// write back to ledger storage
			Self::deposit_event(RawEvent::Minted(origin, input.amount));
			CoinShards::put(coin_shards);

			let old_pool_balance = PoolBalance::get();
			PoolBalance::put(old_pool_balance + input.amount);
			<Balances<T>>::insert(origin_account, origin_balance - input.amount);
		}


		/// Manta's private transfer function that moves values from two
		/// sender's private tokens into two receiver tokens. A proof is required to
		/// make sure that this transaction is valid.
		/// Neither the values nor the identities is leaked during this process.
		#[weight = 0]
		fn private_transfer(origin,
			payload: [u8; 544],
		) {
			let data = PrivateTransferData::deserialize(payload.as_ref());
			ensure!(Self::is_init(), <Error<T>>::BasecoinNotInit);
			let origin = ensure_signed(origin)?;

			// get the parameter checksum from the ledger
			// and make sure the parameters match
			let hash_param_checksum_local = HASH_PARAM.get_checksum();

			let hash_param_checksum = HashParamChecksum::get();
			ensure!(
				hash_param_checksum_local == hash_param_checksum,
				<Error<T>>::MintFail
			);
			let hash_param = HashParam::deserialize(HASH_PARAM.data);

			// check if vn_old already spent
			let mut sn_list = VNList::get();
			ensure!(
				!sn_list.contains(&data.sender_1.void_number),
				<Error<T>>::MantaCoinSpent
			);
			sn_list.push(data.sender_1.void_number);
			ensure!(
				!sn_list.contains(&data.sender_2.void_number),
				<Error<T>>::MantaCoinSpent
			);
			sn_list.push(data.sender_2.void_number);

			// get the ledger state from the ledger
			// and check the validity of the state
			let mut coin_shards = CoinShards::get();
			ensure!(
				coin_shards.check_root(&data.sender_1.root),
				<Error<T>>::InvalidLedgerState
			);
			ensure!(
				coin_shards.check_root(&data.sender_2.root),
				<Error<T>>::InvalidLedgerState
			);

			// check the commitment are not in the list already
			// and update coin list
			// with sharding, there is no point to batch update
			// since the commitments are likely to go to different shards
			ensure!(
				!coin_shards.exist(&data.receiver_1.cm),
				<Error<T>>::MantaCoinExist
			);
			coin_shards.update(&data.receiver_1.cm, hash_param.clone());
			ensure!(
				!coin_shards.exist(&data.receiver_2.cm),
				<Error<T>>::MantaCoinExist
			);
			coin_shards.update(&data.receiver_2.cm, hash_param);

			// get the verification key from the ledger
			let transfer_vk_checksum = TransferZKPKeyChecksum::get();
			let transfer_vk = TRANSFER_PK;

			ensure!(
				transfer_vk.get_checksum() == transfer_vk_checksum,
				<Error<T>>::ZkpParamFail,
			);

			// check validity of zkp
			ensure!(
				data.sanity(&transfer_vk),
				<Error<T>>::ZkpVerificationFail,
			);

			// TODO: revisit replay attack here

			// update ledger storage
			let mut enc_value_list = EncValueList::get();
			enc_value_list.push(data.receiver_1.cipher);
			enc_value_list.push(data.receiver_2.cipher);

			Self::deposit_event(RawEvent::PrivateTransferred(origin));
			CoinShards::put(coin_shards);
			VNList::put(sn_list);
			EncValueList::put(enc_value_list);
		}


		/// Manta's reclaim function that moves values from two
		/// sender's private tokens into a receiver public account, and a private token.
		/// A proof is required to
		/// make sure that this transaction is valid.
		/// Neither the values nor the identities is leaked during this process;
		/// except for the reclaimed amount.
		/// At the moment, the reclaimed amount goes directly to `origin` account.
		/// __TODO__: shall we use a different receiver rather than `origin`?
		#[weight = 0]
		fn reclaim(origin,
			payload: [u8; 472],
		) {
			let data = ReclaimData::deserialize(payload.as_ref());

			let origin = ensure_signed(origin)?;
			let origin_account = origin.clone();
			let origin_balance = <Balances<T>>::get(&origin);
			ensure!(Self::is_init(), <Error<T>>::BasecoinNotInit);


			// get the parameter checksum from the ledger
			// and make sure the parameters match
			let hash_param_checksum_local = HASH_PARAM.get_checksum();

			let hash_param_checksum = HashParamChecksum::get();
			ensure!(
				hash_param_checksum_local == hash_param_checksum,
				<Error<T>>::MintFail
			);
			let hash_param = HashParam::deserialize(HASH_PARAM.data);

			// check the balance is greater than amount
			let mut pool = PoolBalance::get();
			ensure!(pool>=data.reclaim_amount, <Error<T>>::PoolOverdrawn);
			pool -= data.reclaim_amount;

			// check if sn_old already spent
			let mut sn_list = VNList::get();
			ensure!(
				!sn_list.contains(&data.sender_1.void_number),
				<Error<T>>::MantaCoinSpent
			);
			sn_list.push(data.sender_1.void_number);
			ensure!(
				!sn_list.contains(&data.sender_2.void_number),
				<Error<T>>::MantaCoinSpent
			);
			sn_list.push(data.sender_2.void_number);

			// get the coin list
			let mut coin_shards = CoinShards::get();

			// get the verification key from the ledger
			let reclaim_vk_checksum = ReclaimZKPKeyChecksum::get();
			let reclaim_vk = RECLAIM_PK;
			ensure!(
				reclaim_vk.get_checksum() == reclaim_vk_checksum,
				<Error<T>>::ZkpParamFail
			);
			// get the ledger state from the ledger
			// and check the validity of the state
			ensure!(
				coin_shards.check_root(&data.sender_1.root),
				<Error<T>>::InvalidLedgerState
			);
			ensure!(
				coin_shards.check_root(&data.sender_2.root),
				<Error<T>>::InvalidLedgerState
			);
			// check the commitment are not in the list already
			ensure!(
				!coin_shards.exist(&data.receiver.cm),
				<Error<T>>::MantaCoinSpent
			);


			// check validity of zkp
			ensure!(
				data.sanity(&reclaim_vk),
				<Error<T>>::ZkpVerificationFail,
			);

			// TODO: revisit replay attack here

			// update ledger storage
			let mut enc_value_list = EncValueList::get();
			enc_value_list.push(data.receiver.cipher);


			coin_shards.update(&data.receiver.cm, hash_param);
			CoinShards::put(coin_shards);

			Self::deposit_event(RawEvent::PrivateReclaimed(origin));
			VNList::put(sn_list);
			PoolBalance::put(pool);
			EncValueList::put(enc_value_list);
			<Balances<T>>::insert(origin_account, origin_balance + data.reclaim_amount);
		}
	}
}

decl_event! {
	pub enum Event<T> where
		<T as frame_system::Config>::AccountId,
	{
		/// The asset was issued. \[owner, total_supply\]
		Issued(AccountId, u64),
		/// The asset was transferred. \[from, to, amount\]
		Transferred(AccountId, AccountId, u64),
		/// The asset was minted to private
		Minted(AccountId, u64),
		/// Private transfer
		PrivateTransferred(AccountId),
		/// The assets was reclaimed
		PrivateReclaimed(AccountId),
	}
}

decl_error! {
	/// Error messages.
	pub enum Error for Module<T: Config> {
		/// This token has already been initiated
		AlreadyInitialized,
		/// Transfer when not initialized
		BasecoinNotInit,
		/// Transfer amount should be non-zero
		AmountZero,
		/// Account balance must be greater than or equal to the transfer amount
		BalanceLow,
		/// Balance should be non-zero
		BalanceZero,
		/// Mint failure
		MintFail,
		/// MantaCoin exist
		MantaCoinExist,
		/// MantaCoin does not exist
		MantaNotCoinExist,
		/// MantaCoin already spend
		MantaCoinSpent,
		/// ZKP parameter failed
		ZkpParamFail,
		/// ZKP verification failed
		ZkpVerificationFail,
		/// invalid ledger state
		InvalidLedgerState,
		/// Pool overdrawn
		PoolOverdrawn,
		/// Invalid parameters
		ParamFail,
	}
}

decl_storage! {
	trait Store for Module<T: Config> as Assets {
		/// The number of units of assets held by any given account.
		pub Balances: map hasher(blake2_128_concat) T::AccountId => u64;

		/// The total unit supply of the asset.
		pub TotalSupply get(fn total_supply): u64;

		/// Returns a boolean: is this token already initialized (can only initiate once)
		pub Init get(fn is_init): bool;

		/// List of _void number_s.
		/// A void number is also known as a `serial number` in other protocols.
		/// Each coin has a unique void number, and if this number is revealed,
		/// the coin is voided.
		/// The ledger maintains a list of all void numbers.
		pub VNList get(fn vn_list): Vec<[u8; 32]>;

		/// List of Coins that has ever been created.
		/// We employ a sharding system to host all the coins
		/// for better concurrency.
		pub CoinShards get(fn coin_shards): Shards;

		/// List of encrypted values.
		pub EncValueList get(fn enc_value_list): Vec<[u8; 16]>;

		/// The balance of all minted coins.
		pub PoolBalance get(fn pool_balance): u64;

		/// The checksum of hash parameter.
		pub HashParamChecksum get(fn hash_param_checksum): [u8; 32];

		/// The checksum of commitment parameter.
		pub CommitParamChecksum get(fn commit_param_checksum): [u8; 32];

		/// The verification key for zero-knowledge proof for transfer protocol.
		/// At the moment we are storing the whole serialized key
		/// in the blockchain storage.
		pub TransferZKPKeyChecksum get(fn transfer_zkp_vk_checksum): [u8; 32];

		/// The verification key for zero-knowledge proof for reclaim protocol.
		/// At the moment we are storing the whole serialized key
		/// in the blockchain storage.
		pub ReclaimZKPKeyChecksum get(fn reclaim_zkp_vk_checksum): [u8; 32];
	}
}

// The main implementation block for the module.
impl<T: Config> Module<T> {
	// Public immutables

	/// Get the asset `id` balance of `who`.
	pub fn balance(who: T::AccountId) -> u64 {
		<Balances<T>>::get(who)
	}
}<|MERGE_RESOLUTION|>--- conflicted
+++ resolved
@@ -101,23 +101,11 @@
 
 // Ensure we're `no_std` when compiling for Wasm.
 #![cfg_attr(not(feature = "std"), no_std)]
-<<<<<<< HEAD
 
 mod ledger;
 mod payload;
 mod runtime_benchmark;
 mod zkp;
-=======
-#![no_std]
-
-mod benchmark;
-mod coin;
-mod constants;
-mod crypto;
-mod param;
-mod serdes;
-mod shard;
->>>>>>> 937f75f3
 
 #[cfg(test)]
 mod test;
