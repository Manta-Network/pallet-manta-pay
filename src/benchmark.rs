// Copyright 2019-2021 Manta Network.
// This file is part of pallet-manta-pay.
//
// pallet-manta-pay is free software: you can redistribute it and/or modify
// it under the terms of the GNU General Public License as published by
// the Free Software Foundation, either version 3 of the License, or
// (at your option) any later version.
//
// pallet-manta-pay is distributed in the hope that it will be useful,
// but WITHOUT ANY WARRANTY; without even the implied warranty of
// MERCHANTABILITY or FITNESS FOR A PARTICULAR PURPOSE.  See the
// GNU General Public License for more details.
//
// You should have received a copy of the GNU General Public License
// along with pallet-manta-pay.  If not, see <http://www.gnu.org/licenses/>.

//! manta-pay pallet benchmarking.

#![cfg(feature = "runtime-benchmarks")]

use super::*;
use ark_ff::vec;
use ark_std::{boxed::Box, primitive::str};
use data_encoding::BASE64;
use frame_benchmarking::{account, benchmarks, whitelisted_caller};
<<<<<<< HEAD
use frame_system::{EventRecord, RawOrigin};

=======
use frame_system::RawOrigin;
>>>>>>> 3ed3a4cc
const SEED: u32 = 0;

fn benchmark_helper<T: Config>(sender: T::Origin) {
	let mut mint_bytes = [0u8; 96];

	let mint_data =	BASE64
		.decode(b"UdmGpEUW6WUwJZdU1nKKxUNXCRIJdqipFY7Q3WPVa3BM6DRE/LGrx0B0QY2MdxikuuHt96SFMkGleUc0GQ/b41rCMvzhnYdnO19XCVmJHDpxHziwHSOKRm2bZX/rwJwH")
		.unwrap();
	mint_bytes.copy_from_slice(mint_data.as_ref());
	Module::<T>::mint_private_asset(sender.clone(), 10, mint_bytes).unwrap();

	let mint_data =	BASE64
		.decode(b"ePVtcyyTC95xbHdcRVqhN6SBS4zvDIsmPRbWZa2YyQhPhmKLMV+/QrKJ1rvbO0Lqpsu1IlST9AXY22Ybw/iDxcbVJOcI2C08k4m7N50Ir9V/9Wlvw7w8zfEx0wP+fDUO")
		.unwrap();
	mint_bytes.copy_from_slice(mint_data.as_ref());
	Module::<T>::mint_private_asset(sender.clone(), 10, mint_bytes).unwrap();

	let mint_data =	BASE64
		.decode(b"BbkHR/7EX2ylnwEIpGp0bniLvfR2AQCAnjFDMCiG6RhpkGPm7OI/3imiJHpkaPRZA5AjusJHWtLS/x6o2t4wU7OADIt/h+IkY/LtUkCHFZm6V6AoFr2YiIKCXWwI5+MC")
		.unwrap();
	mint_bytes.copy_from_slice(mint_data.as_ref());
	Module::<T>::mint_private_asset(sender.clone(), 10, mint_bytes).unwrap();

	let mint_data =	BASE64
		.decode(b"Qv2uaLsuLuNNU+T1HJUuqqoQOtJ9bO9nEwip3PGmgBfEoWShKUp76ncWyIRsOwNmTz0Rd6rol6+zQuh1GJYu0ZlNOK4Ax5d7Dt31O8RMMSCrhyEWE8F0fNj2g/Z8kgsO")
		.unwrap();
	mint_bytes.copy_from_slice(mint_data.as_ref());
	Module::<T>::mint_private_asset(sender, 10, mint_bytes).unwrap();
}

pub fn assert_last_event<T: Config>(generic_event: <T as Config>::Event) {
	let events = frame_system::Module::<T>::events();
	let system_event: <T as frame_system::Config>::Event = generic_event.into();
	let EventRecord { event, .. } = &events[events.len() - 1];
	assert_eq!(event, &system_event);
}

benchmarks! {

	init_asset {
		let caller: T::AccountId = whitelisted_caller();
		let total = 1000u64;
	}: init_asset (RawOrigin::Signed(caller.clone()), total)
	verify {
<<<<<<< HEAD
		assert_last_event::<T>(RawEvent::Issued(caller.clone(), total).into());
		assert_eq!(<TotalSupply>::get(), total);
=======
		assert_eq!(
			<TotalSupply>::get(), 1000u64
		);
>>>>>>> 3ed3a4cc
	}

	transfer_asset {
		let caller: T::AccountId = whitelisted_caller();
		let origin: T::Origin = T::Origin::from(RawOrigin::Signed(caller.clone()));
		<Balances<T>>::insert(&caller, 1_000);
		assert!(Module::<T>::init_asset(origin, 1_000).is_ok());
		let recipient: T::AccountId = account("recipient", 0, SEED);
		let recipient_lookup: <T::Lookup as StaticLookup>::Source = T::Lookup::unlookup(recipient.clone());
		let transfer_amount = 10;
		Init::put(true);
	}: transfer_asset(RawOrigin::Signed(caller.clone()), recipient_lookup, transfer_amount)
	verify {
		assert_last_event::<T>(RawEvent::Transferred(caller.clone(), recipient.clone(), transfer_amount).into());
		assert_eq!(Balances::<T>::get(&recipient), transfer_amount);
	}


	mint_private_asset {
		let caller: T::AccountId = whitelisted_caller();
		let origin: T::Origin = T::Origin::from(RawOrigin::Signed(caller.clone()));
		<Balances<T>>::insert(&caller, 1000);
		assert!(Module::<T>::init_asset(origin, 1000).is_ok());
		let amount = 10;

		let mut mint_bytes = [0u8; 96];

		let mint_data =	BASE64
			.decode(b"UdmGpEUW6WUwJZdU1nKKxUNXCRIJdqipFY7Q3WPVa3BM6DRE/LGrx0B0QY2MdxikuuHt96SFMkGleUc0GQ/b41rCMvzhnYdnO19XCVmJHDpxHziwHSOKRm2bZX/rwJwH")
			.unwrap();
		mint_bytes.copy_from_slice(mint_data.as_ref());

	}: mint_private_asset (
		RawOrigin::Signed(caller.clone()),
		10,
		mint_bytes)
	verify {
		assert_last_event::<T>(RawEvent::Minted(caller.clone(), amount).into());
		assert_eq!(TotalSupply::get(), 1000);
		assert_eq!(PoolBalance::get(), 10);
	}


	private_transfer {
		let caller: T::AccountId = whitelisted_caller();
		let origin: T::Origin = T::Origin::from(RawOrigin::Signed(caller.clone()));
		<Balances<T>>::insert(&caller, 1000);
		assert!(Module::<T>::init_asset(origin.clone(), 1000).is_ok());

		benchmark_helper::<T>(origin);

		// hardcoded sender
		let mut sender_bytes_1 = [0u8; 96];
		let sender_data_1 = BASE64
			.decode(b"TOg0RPyxq8dAdEGNjHcYpLrh7fekhTJBpXlHNBkP2+MgIkzsMzMRTvThgza1tf0NmB93IBVQfktQCCDorNpeMGH9EyeUUj2Oz1Y9BnQb0+rHAl9Ne1eaevfH2wT6LoQB")
			.unwrap();
		sender_bytes_1.copy_from_slice(sender_data_1.as_ref());

		let mut sender_bytes_2 = [0u8; 96];
		let sender_data_2 = BASE64
			.decode(b"T4ZiizFfv0Kyida72ztC6qbLtSJUk/QF2NtmG8P4g8XDX0rOcCM/4ZT0QQXcPbb3VZIQf3RQ67wVNM38d+LCQQTIFdSTS1TxETxUpd67jfZKICuSgxKwb5X+PBvMGxYu")
			.unwrap();
		sender_bytes_2.copy_from_slice(sender_data_2.as_ref());

		// hardcoded receiver
		let mut receiver_bytes_1 = [0u8; 80];
		let receiver_data_1 = BASE64
			.decode(b"0oTFuAQG8C21A2N30b4nqbOB5nfwIcrs1aER00EBvaKF0KxGrBcL736UyP/+oExnzVthf0U8CDG2/qmkXNm5mAAAAAAAAAAAAAAAAAAAAAA=")
			.unwrap();
		receiver_bytes_1.copy_from_slice(receiver_data_1.as_ref());

		let mut receiver_bytes_2 = [0u8; 80];
		let receiver_data_2 = BASE64
			.decode(b"2kH96Ae8wOdvi7nA87Cfy9f+ce0lu1YS1j27LQ1D/a1eO7lMQI14/kniLp2a2U3DLNa6EPoQL1VHEp+t5mb9uAAAAAAAAAAAAAAAAAAAAAA=")
			.unwrap();
		receiver_bytes_2.copy_from_slice(receiver_data_2.as_ref());

		// hardcoded proof
		let mut proof_bytes = [0u8; 192];
		let proof_data = BASE64
			.decode(b"Knwm6dXGrOqd4gC8xvoxQGsGcHdLlY2be4XesJqny6YvUk2h/1SnGxPJ9i059PKBK0NdaCAcR3/L0YMue3/P+NPKHrPG6hqs+Bs4MNE07NWcdMQb6wU3dWGL+sW7RXQXnlnOwp93jpgADpmb2uikCbhx87ulHG5F5c1u+NDipi/IJ4URqCNod4VFYP8EZPsDXOtnD62VT0izr6eN9eVjlLkgWrdDaLTsVsQ+tBVbxe0QHmhnQFT8TwCYOYPXx8EQ")
			.unwrap();
		proof_bytes.copy_from_slice(proof_data.as_ref());

	}: private_transfer (
		RawOrigin::Signed(caller.clone()),
		sender_bytes_1,
		sender_bytes_2,
		receiver_bytes_1,
		receiver_bytes_2,
		proof_bytes)
	verify {
		assert_last_event::<T>(RawEvent::PrivateTransferred(caller.clone()).into());
		assert_eq!(TotalSupply::get(), 1000);
		assert_eq!(PoolBalance::get(), 40);
	}


	reclaim {
		let caller: T::AccountId = whitelisted_caller();
		let origin: T::Origin = T::Origin::from(RawOrigin::Signed(caller.clone()));
		<Balances<T>>::insert(&caller, 1000);
		assert!(Module::<T>::init_asset(origin.clone(), 1000).is_ok());

		benchmark_helper::<T>(origin);

		// hardcoded sender
		let mut sender_bytes_1 = [0u8; 96];
		let sender_data_1 = BASE64
			.decode(b"aZBj5uziP94poiR6ZGj0WQOQI7rCR1rS0v8eqNreMFNE0zyXQhhHwhHVFz4+RPOdBePDoGhV6Z2qWwyifehdnWjAvTNBr+pmM7t6lYmDOtxBw4sTQQTV6Y92+R5jVYcS")
			.unwrap();
		sender_bytes_1.copy_from_slice(sender_data_1.as_ref());

		let mut sender_bytes_2 = [0u8; 96];
		let sender_data_2 = BASE64
			.decode(b"xKFkoSlKe+p3FsiEbDsDZk89EXeq6Jevs0LodRiWLtEK+hOGmfLz2MuOyFGPcHwqFgrh4Hg5WP/X/i3KcZyHIxxmVpjr69iYzEQLTaXthBEAxfFpk7kEicm9KTQ3rzPi")
			.unwrap();
		sender_bytes_2.copy_from_slice(sender_data_2.as_ref());

		// hardcoded receiver
		let mut receiver_bytes = [0u8; 80];
		let receiver_data = BASE64
			.decode(b"UvTwRWxxcRUtbfZD+6+RVdU4Y1u3+zs8NtHMhf8IUAw2nXLghBzOPfFmvkSa5c/nENmgUc/v7tCzJr7N48pY2AAAAAAAAAAAAAAAAAAAAAA=")
			.unwrap();
		receiver_bytes.copy_from_slice(receiver_data.as_ref());

		// hardcoded proof
		let mut proof_bytes = [0u8; 192];
		let proof_data = BASE64
			.decode(b"MhcUuv4fdhzOF8pDQduDQymqo493r2DxnNU7GN+1qIjWJhXRLhXMzN4DSXCEp6OYqzIdUd160s6czxwoNEBDEVUJ/MATzNxex+PdO+vNfGYPdSorOYNFY1qfLg8rC4ADJPngMea763k8xF9CDPbxwplDcnq1Riq83ig22uP+ioNSgQOXb8UEElNJpGE9acIRbmfJ9ZBn+zHWyWBqVf3vvAjNvGOoJcO2dbCkgVqQyE/2zvGej2fK8YtS93Ea4KuM")
			.unwrap();
		proof_bytes.copy_from_slice(proof_data.as_ref());

	}: reclaim (
		RawOrigin::Signed(caller.clone()),
		10,
		sender_bytes_1,
		sender_bytes_2,
		receiver_bytes,
		proof_bytes)
	verify {
		assert_last_event::<T>(RawEvent::PrivateReclaimed(caller.clone()).into());
		assert_eq!(TotalSupply::get(), 1000);
		assert_eq!(PoolBalance::get(), 30);
	}
}

#[cfg(test)]
mod tests {
	use super::*;
	use crate::bench_composite::{ExtBuilder, Test};
	use frame_support::assert_ok;

	#[test]
	fn init() {
		ExtBuilder::default().build().execute_with(|| {
			assert_ok!(test_benchmark_init_asset::<Test>());
		});
	}

	#[test]
	fn transfer_asset() {
		ExtBuilder::default().build().execute_with(|| {
			assert_ok!(test_benchmark_transfer_asset::<Test>());
		});
	}

	#[test]
	fn mint_asset() {
		ExtBuilder::default().build().execute_with(|| {
			assert_ok!(test_benchmark_mint_private_asset::<Test>());
		});
	}

	#[test]
	fn manta_transfer() {
		ExtBuilder::default().build().execute_with(|| {
			assert_ok!(test_benchmark_private_transfer::<Test>());
		});
	}

	#[test]
	fn reclaim() {
		ExtBuilder::default().build().execute_with(|| {
			assert_ok!(test_benchmark_reclaim::<Test>());
		});
	}
}<|MERGE_RESOLUTION|>--- conflicted
+++ resolved
@@ -23,12 +23,8 @@
 use ark_std::{boxed::Box, primitive::str};
 use data_encoding::BASE64;
 use frame_benchmarking::{account, benchmarks, whitelisted_caller};
-<<<<<<< HEAD
 use frame_system::{EventRecord, RawOrigin};
 
-=======
-use frame_system::RawOrigin;
->>>>>>> 3ed3a4cc
 const SEED: u32 = 0;
 
 fn benchmark_helper<T: Config>(sender: T::Origin) {
@@ -73,14 +69,8 @@
 		let total = 1000u64;
 	}: init_asset (RawOrigin::Signed(caller.clone()), total)
 	verify {
-<<<<<<< HEAD
 		assert_last_event::<T>(RawEvent::Issued(caller.clone(), total).into());
 		assert_eq!(<TotalSupply>::get(), total);
-=======
-		assert_eq!(
-			<TotalSupply>::get(), 1000u64
-		);
->>>>>>> 3ed3a4cc
 	}
 
 	transfer_asset {
