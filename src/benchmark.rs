--- conflicted
+++ resolved
@@ -24,10 +24,6 @@
 use data_encoding::BASE64;
 use frame_benchmarking::{account, benchmarks, whitelisted_caller};
 use frame_system::RawOrigin;
-<<<<<<< HEAD
-=======
-
->>>>>>> a5d05f07
 const SEED: u32 = 0;
 
 fn benchmark_helper<T: Config>(sender: T::Origin) {
